/*
Copyright 2025 The KubeFleet Authors.

Licensed under the Apache License, Version 2.0 (the "License");
you may not use this file except in compliance with the License.
You may obtain a copy of the License at

	http://www.apache.org/licenses/LICENSE-2.0

Unless required by applicable law or agreed to in writing, software
distributed under the License is distributed on an "AS IS" BASIS,
WITHOUT WARRANTIES OR CONDITIONS OF ANY KIND, either express or implied.
See the License for the specific language governing permissions and
limitations under the License.
*/
package e2e

import (
	"encoding/json"
	"fmt"

	"github.com/google/go-cmp/cmp"
	. "github.com/onsi/ginkgo/v2"
	. "github.com/onsi/gomega"
	corev1 "k8s.io/api/core/v1"
	"k8s.io/apimachinery/pkg/api/errors"
	metav1 "k8s.io/apimachinery/pkg/apis/meta/v1"
	"k8s.io/apimachinery/pkg/runtime"
	"k8s.io/apimachinery/pkg/types"
	"k8s.io/utils/ptr"

	placementv1beta1 "github.com/kubefleet-dev/kubefleet/apis/placement/v1beta1"
	"github.com/kubefleet-dev/kubefleet/pkg/controllers/workapplier"
	"github.com/kubefleet-dev/kubefleet/test/e2e/framework"
)

var _ = Describe("handling errors and failures gracefully", func() {
	envelopeName := "wrapper"
	wrappedCMName1 := "app-1"
	wrappedCMName2 := "app-2"

	cmDataKey := "foo"
	cmDataVal1 := cmDataVal
	cmDataVal2 := "baz"

	// Many test specs below use envelopes for placement as it is a bit tricky to simulate
	// decoding errors with resources created directly in the hub cluster.
	//
	// TO-DO (chenyu1): reserve an API group exclusively on the hub cluster so that
	// envelopes do not need to be used for this test spec.

	Context("pre-processing failure in apply ops (decoding errors)", Ordered, func() {
		crpName := fmt.Sprintf(crpNameTemplate, GinkgoParallelProcess())
		workNamespaceName := fmt.Sprintf(workNamespaceNameTemplate, GinkgoParallelProcess())

		BeforeAll(func() {
			// Use an envelope to create duplicate resource entries.
			ns := appNamespace()
			Expect(hubClient.Create(ctx, &ns)).To(Succeed(), "Failed to create namespace %s", ns.Name)

			// Create an envelope resource to wrap the configMaps.
			resourceEnvelope := &placementv1beta1.ResourceEnvelope{
				ObjectMeta: metav1.ObjectMeta{
					Name:      envelopeName,
					Namespace: ns.Name,
				},
				Data: map[string]runtime.RawExtension{},
			}

			// Create configMaps as wrapped resources.
			configMap := &corev1.ConfigMap{
				TypeMeta: metav1.TypeMeta{
					APIVersion: corev1.SchemeGroupVersion.String(),
					Kind:       "ConfigMap",
				},
				ObjectMeta: metav1.ObjectMeta{
					Namespace: ns.Name,
					Name:      wrappedCMName1,
				},
				Data: map[string]string{
					cmDataKey: cmDataVal1,
				},
			}
			// Prepare a malformed config map.
			badConfigMap := configMap.DeepCopy()
			badConfigMap.TypeMeta = metav1.TypeMeta{
				APIVersion: "dummy/v10",
				Kind:       "Fake",
			}
			badCMBytes, err := json.Marshal(badConfigMap)
			Expect(err).To(BeNil(), "Failed to marshal configMap %s", badConfigMap.Name)
			resourceEnvelope.Data["cm1.yaml"] = runtime.RawExtension{Raw: badCMBytes}

			// Prepare a regular config map.
			wrappedCM2 := configMap.DeepCopy()
			wrappedCM2.Name = wrappedCMName2
			wrappedCM2.Data[cmDataKey] = cmDataVal2
			wrappedCM2Bytes, err := json.Marshal(wrappedCM2)
			Expect(err).To(BeNil(), "Failed to marshal configMap %s", wrappedCM2.Name)
			resourceEnvelope.Data["cm2.yaml"] = runtime.RawExtension{Raw: wrappedCM2Bytes}

			Expect(hubClient.Create(ctx, resourceEnvelope)).To(Succeed(), "Failed to create resource envelope %s", resourceEnvelope.Name)

			// Create a CRP.
			crp := &placementv1beta1.ClusterResourcePlacement{
				ObjectMeta: metav1.ObjectMeta{
					Name: crpName,
					// Add a custom finalizer; this would allow us to better observe
					// the behavior of the controllers.
					Finalizers: []string{customDeletionBlockerFinalizer},
				},
				Spec: placementv1beta1.PlacementSpec{
					ResourceSelectors: workResourceSelector(),
					Policy: &placementv1beta1.PlacementPolicy{
						PlacementType: placementv1beta1.PickFixedPlacementType,
						ClusterNames: []string{
							memberCluster1EastProdName,
						},
					},
					Strategy: placementv1beta1.RolloutStrategy{
						Type: placementv1beta1.RollingUpdateRolloutStrategyType,
						RollingUpdate: &placementv1beta1.RollingUpdateConfig{
							UnavailablePeriodSeconds: ptr.To(2),
						},
					},
				},
			}
			Expect(hubClient.Create(ctx, crp)).To(Succeed(), "Failed to create CRP")
		})

		It("should update CRP status as expected", func() {
			Eventually(func() error {
				crp := &placementv1beta1.ClusterResourcePlacement{}
				if err := hubClient.Get(ctx, types.NamespacedName{Name: crpName}, crp); err != nil {
					return err
				}

				wantStatus := placementv1beta1.PlacementStatus{
					Conditions: crpAppliedFailedConditions(crp.Generation),
					PerClusterPlacementStatuses: []placementv1beta1.PerClusterPlacementStatus{
						{
							ClusterName:           memberCluster1EastProdName,
							ObservedResourceIndex: "0",
							FailedPlacements: []placementv1beta1.FailedResourcePlacement{
								{
									ResourceIdentifier: placementv1beta1.ResourceIdentifier{
										Group:     "dummy",
										Version:   "v10",
										Kind:      "Fake",
										Namespace: workNamespaceName,
										Name:      wrappedCMName1,
										Envelope: &placementv1beta1.EnvelopeIdentifier{
											Name:      envelopeName,
											Namespace: workNamespaceName,
											Type:      placementv1beta1.ResourceEnvelopeType,
										},
									},
									Condition: metav1.Condition{
										Type:               placementv1beta1.WorkConditionTypeApplied,
										Status:             metav1.ConditionFalse,
										Reason:             string(workapplier.ApplyOrReportDiffResTypeDecodingErred),
										ObservedGeneration: 0,
									},
								},
							},
							Conditions: perClusterApplyFailedConditions(crp.Generation),
						},
					},
					SelectedResources: []placementv1beta1.ResourceIdentifier{
						{
							Kind:    "Namespace",
							Name:    workNamespaceName,
							Version: "v1",
						},
						{
							Group:     placementv1beta1.GroupVersion.Group,
							Kind:      placementv1beta1.ResourceEnvelopeKind,
							Version:   placementv1beta1.GroupVersion.Version,
							Name:      envelopeName,
							Namespace: workNamespaceName,
						},
					},
					ObservedResourceIndex: "0",
				}
				if diff := cmp.Diff(crp.Status, wantStatus, placementStatusCmpOptions...); diff != "" {
					return fmt.Errorf("CRP status diff (-got, +want): %s", diff)
				}
				return nil
			}, eventuallyDuration, eventuallyInterval).Should(Succeed(), "Failed to update CRP status as expected")
		})

		It("should place some manifests on member clusters", func() {
			Eventually(func() error {
				return validateWorkNamespaceOnCluster(memberCluster1EastProd, types.NamespacedName{Name: workNamespaceName})
			}, eventuallyDuration, eventuallyInterval).Should(Succeed(), "Failed to apply the namespace object")

			Eventually(func() error {
				cm := &corev1.ConfigMap{}
				if err := memberCluster1EastProdClient.Get(ctx, types.NamespacedName{Name: wrappedCMName2, Namespace: workNamespaceName}, cm); err != nil {
					return err
				}

				wantCM := &corev1.ConfigMap{
					ObjectMeta: metav1.ObjectMeta{
						Name:      wrappedCMName2,
						Namespace: workNamespaceName,
					},
					Data: map[string]string{
						cmDataKey: cmDataVal2,
					},
				}
				// Rebuild the configMap for ease of comparison.
				rebuiltGotCM := &corev1.ConfigMap{
					ObjectMeta: metav1.ObjectMeta{
						Name:      cm.Name,
						Namespace: cm.Namespace,
					},
					Data: cm.Data,
				}

				if diff := cmp.Diff(wantCM, rebuiltGotCM); diff != "" {
					return fmt.Errorf("configMap diff (-got, +want): %s", diff)
				}
				return nil
			}, eventuallyDuration, eventuallyInterval).Should(Succeed(), "Failed to apply the configMap object #1")
		})

		AfterAll(func() {
			// Remove the CRP and the namespace from the hub cluster.
			ensureCRPAndRelatedResourcesDeleted(crpName, []*framework.Cluster{memberCluster1EastProd})
		})
	})

	Context("pre-processing failure in report diff mode (decoding errors)", Ordered, func() {
		crpName := fmt.Sprintf(crpNameTemplate, GinkgoParallelProcess())
		workNamespaceName := fmt.Sprintf(workNamespaceNameTemplate, GinkgoParallelProcess())

		BeforeAll(func() {
			// Use an envelope to create duplicate resource entries.
			ns := appNamespace()
			Expect(hubClient.Create(ctx, &ns)).To(Succeed(), "Failed to create namespace %s", ns.Name)

			// Create an envelope resource to wrap the configMaps.
			resourceEnvelope := &placementv1beta1.ResourceEnvelope{
				ObjectMeta: metav1.ObjectMeta{
					Name:      envelopeName,
					Namespace: ns.Name,
				},
				Data: map[string]runtime.RawExtension{},
			}

			// Create a malformed config map as a wrapped resource.
			badConfigMap := &corev1.ConfigMap{
				TypeMeta: metav1.TypeMeta{
					APIVersion: "malformed/v10",
					Kind:       "Unknown",
				},
				ObjectMeta: metav1.ObjectMeta{
					Namespace: ns.Name,
					Name:      wrappedCMName1,
				},
				Data: map[string]string{
					cmDataKey: cmDataVal1,
				},
			}
			badCMBytes, err := json.Marshal(badConfigMap)
			Expect(err).To(BeNil(), "Failed to marshal configMap %s", badConfigMap.Name)
			resourceEnvelope.Data["cm1.yaml"] = runtime.RawExtension{Raw: badCMBytes}
			Expect(hubClient.Create(ctx, resourceEnvelope)).To(Succeed(), "Failed to create resource envelope %s", resourceEnvelope.Name)

			// Create a CRP.
			crp := &placementv1beta1.ClusterResourcePlacement{
				ObjectMeta: metav1.ObjectMeta{
					Name: crpName,
					// Add a custom finalizer; this would allow us to better observe
					// the behavior of the controllers.
					Finalizers: []string{customDeletionBlockerFinalizer},
				},
				Spec: placementv1beta1.PlacementSpec{
					ResourceSelectors: workResourceSelector(),
					Policy: &placementv1beta1.PlacementPolicy{
						PlacementType: placementv1beta1.PickFixedPlacementType,
						ClusterNames: []string{
							memberCluster1EastProdName,
						},
					},
					Strategy: placementv1beta1.RolloutStrategy{
						Type: placementv1beta1.RollingUpdateRolloutStrategyType,
						RollingUpdate: &placementv1beta1.RollingUpdateConfig{
							UnavailablePeriodSeconds: ptr.To(2),
						},
						ApplyStrategy: &placementv1beta1.ApplyStrategy{
							Type: placementv1beta1.ApplyStrategyTypeReportDiff,
						},
					},
				},
			}
			Expect(hubClient.Create(ctx, crp)).To(Succeed(), "Failed to create CRP")
		})

		It("should update CRP status as expected", func() {
			Eventually(func() error {
				crp := &placementv1beta1.ClusterResourcePlacement{}
				if err := hubClient.Get(ctx, types.NamespacedName{Name: crpName}, crp); err != nil {
					return err
				}

				wantStatus := placementv1beta1.PlacementStatus{
					Conditions: crpDiffReportingFailedConditions(crp.Generation, false),
					PerClusterPlacementStatuses: []placementv1beta1.PerClusterPlacementStatus{
						{
							ClusterName:           memberCluster1EastProdName,
							ObservedResourceIndex: "0",
							Conditions:            perClusterDiffReportingFailedConditions(crp.Generation),
						},
					},
					SelectedResources: []placementv1beta1.ResourceIdentifier{
						{
							Kind:    "Namespace",
							Name:    workNamespaceName,
							Version: "v1",
						},
						{
							Group:     placementv1beta1.GroupVersion.Group,
							Kind:      placementv1beta1.ResourceEnvelopeKind,
							Version:   placementv1beta1.GroupVersion.Version,
							Name:      envelopeName,
							Namespace: workNamespaceName,
						},
					},
					ObservedResourceIndex: "0",
				}
				if diff := cmp.Diff(crp.Status, wantStatus, placementStatusCmpOptions...); diff != "" {
					return fmt.Errorf("CRP status diff (-got, +want): %s", diff)
				}
				return nil
			}, eventuallyDuration*20, eventuallyInterval).Should(Succeed(), "Failed to update CRP status as expected")
		})

		It("should not apply any resource", func() {
			Consistently(func() error {
				cm := &corev1.ConfigMap{}
				if err := memberCluster1EastProdClient.Get(ctx, types.NamespacedName{Name: wrappedCMName1, Namespace: workNamespaceName}, cm); !errors.IsNotFound(err) {
					return fmt.Errorf("the config map exists, or an unexpected error has occurred: %w", err)
				}
				return nil
			}, consistentlyDuration, consistentlyInterval).Should(Succeed(), "The malformed configMap has been applied unexpectedly")

			Consistently(workNamespaceRemovedFromClusterActual(memberCluster1EastProd)).Should(Succeed(), "The namespace object has been applied unexpectedly")
		})

		AfterAll(func() {
			// Remove the CRP and the namespace from the hub cluster.
			ensureCRPAndRelatedResourcesDeleted(crpName, []*framework.Cluster{memberCluster1EastProd})
		})
	})

	Context("pre-processing failure in apply ops (duplicated)", Ordered, func() {
		crpName := fmt.Sprintf(crpNameTemplate, GinkgoParallelProcess())
		workNamespaceName := fmt.Sprintf(workNamespaceNameTemplate, GinkgoParallelProcess())

		BeforeAll(func() {
			// Use an envelope to create duplicate resource entries.
			ns := appNamespace()
			Expect(hubClient.Create(ctx, &ns)).To(Succeed(), "Failed to create namespace %s", ns.Name)

			// Create an envelope resource to wrap the configMaps.
			resourceEnvelope := &placementv1beta1.ResourceEnvelope{
				ObjectMeta: metav1.ObjectMeta{
					Name:      envelopeName,
					Namespace: ns.Name,
				},
				Data: map[string]runtime.RawExtension{},
			}

			// Create configMaps as wrapped resources.
			configMap := &corev1.ConfigMap{
				TypeMeta: metav1.TypeMeta{
					APIVersion: corev1.SchemeGroupVersion.String(),
					Kind:       "ConfigMap",
				},
				ObjectMeta: metav1.ObjectMeta{
					Namespace: ns.Name,
					Name:      wrappedCMName1,
				},
				Data: map[string]string{
					cmDataKey: cmDataVal1,
				},
			}
			// Prepare a regular config map and a duplicate.
			wrappedCM := configMap.DeepCopy()
			wrappedCM.Name = wrappedCMName1
			wrappedCM.Data[cmDataKey] = cmDataVal1
			wrappedCMBytes, err := json.Marshal(wrappedCM)
			Expect(err).To(BeNil(), "Failed to marshal configMap %s", wrappedCM.Name)
			resourceEnvelope.Data["cm1.yaml"] = runtime.RawExtension{Raw: wrappedCMBytes}

			// Note: due to how work generator sorts manifests, the CM below will actually be
			// applied first.
			duplicatedCM := configMap.DeepCopy()
			duplicatedCM.Name = wrappedCMName1
			duplicatedCM.Data[cmDataKey] = cmDataVal2
			duplicatedCMBytes, err := json.Marshal(duplicatedCM)
			Expect(err).To(BeNil(), "Failed to marshal configMap %s", duplicatedCM.Name)
			resourceEnvelope.Data["cm2.yaml"] = runtime.RawExtension{Raw: duplicatedCMBytes}

			Expect(hubClient.Create(ctx, resourceEnvelope)).To(Succeed(), "Failed to create resource envelope %s", resourceEnvelope.Name)

			// Create a CRP.
			crp := &placementv1beta1.ClusterResourcePlacement{
				ObjectMeta: metav1.ObjectMeta{
					Name: crpName,
					// Add a custom finalizer; this would allow us to better observe
					// the behavior of the controllers.
					Finalizers: []string{customDeletionBlockerFinalizer},
				},
				Spec: placementv1beta1.PlacementSpec{
					ResourceSelectors: workResourceSelector(),
					Policy: &placementv1beta1.PlacementPolicy{
						PlacementType: placementv1beta1.PickFixedPlacementType,
						ClusterNames: []string{
							memberCluster1EastProdName,
						},
					},
					Strategy: placementv1beta1.RolloutStrategy{
						Type: placementv1beta1.RollingUpdateRolloutStrategyType,
						RollingUpdate: &placementv1beta1.RollingUpdateConfig{
							UnavailablePeriodSeconds: ptr.To(2),
						},
					},
				},
			}
			Expect(hubClient.Create(ctx, crp)).To(Succeed(), "Failed to create CRP")
		})

		It("should update CRP status as expected", func() {
			crpStatusUpdatedActual := func() error {
				crp := &placementv1beta1.ClusterResourcePlacement{}
				if err := hubClient.Get(ctx, types.NamespacedName{Name: crpName}, crp); err != nil {
					return err
				}

				wantStatus := placementv1beta1.PlacementStatus{
					Conditions: crpAppliedFailedConditions(crp.Generation),
					PerClusterPlacementStatuses: []placementv1beta1.PerClusterPlacementStatus{
						{
							ClusterName:           memberCluster1EastProdName,
							ObservedResourceIndex: "0",
							FailedPlacements: []placementv1beta1.FailedResourcePlacement{
								{
									ResourceIdentifier: placementv1beta1.ResourceIdentifier{
										Group:     "",
										Version:   "v1",
										Kind:      "ConfigMap",
										Namespace: workNamespaceName,
										Name:      wrappedCMName1,
										Envelope: &placementv1beta1.EnvelopeIdentifier{
											Name:      envelopeName,
											Namespace: workNamespaceName,
											Type:      placementv1beta1.ResourceEnvelopeType,
										},
									},
									Condition: metav1.Condition{
										Type:               placementv1beta1.WorkConditionTypeApplied,
										Status:             metav1.ConditionFalse,
										Reason:             string(workapplier.ApplyOrReportDiffResTypeDuplicated),
										ObservedGeneration: 0,
									},
								},
							},
							Conditions: perClusterApplyFailedConditions(crp.Generation),
						},
					},
					SelectedResources: []placementv1beta1.ResourceIdentifier{
						{
							Kind:    "Namespace",
							Name:    workNamespaceName,
							Version: "v1",
						},
						{
							Group:     placementv1beta1.GroupVersion.Group,
							Kind:      placementv1beta1.ResourceEnvelopeKind,
							Version:   placementv1beta1.GroupVersion.Version,
							Name:      envelopeName,
							Namespace: workNamespaceName,
						},
					},
					ObservedResourceIndex: "0",
				}
				if diff := cmp.Diff(crp.Status, wantStatus, placementStatusCmpOptions...); diff != "" {
					return fmt.Errorf("CRP status diff (-got, +want): %s", diff)
				}
				return nil
			}
			Eventually(crpStatusUpdatedActual, eventuallyDuration, eventuallyInterval).Should(Succeed(), "Failed to update CRP status as expected")
			Consistently(crpStatusUpdatedActual, consistentlyDuration, consistentlyInterval).Should(Succeed(), "CRP status has changed unexpectedly")
		})

<<<<<<< HEAD
		It("should place some manifests on member clusters", func() {
=======
		It("should place the other manifests on member clusters", func() {
>>>>>>> deeab22c
			Eventually(func() error {
				return validateWorkNamespaceOnCluster(memberCluster1EastProd, types.NamespacedName{Name: workNamespaceName})
			}, eventuallyDuration, eventuallyInterval).Should(Succeed(), "Failed to apply the namespace object")

			Eventually(func() error {
				cm := &corev1.ConfigMap{}
				if err := memberCluster1EastProdClient.Get(ctx, types.NamespacedName{Name: wrappedCMName1, Namespace: workNamespaceName}, cm); err != nil {
					return err
				}

				wantCM := &corev1.ConfigMap{
					ObjectMeta: metav1.ObjectMeta{
						Name:      wrappedCMName1,
						Namespace: workNamespaceName,
					},
					Data: map[string]string{
						cmDataKey: cmDataVal2,
					},
				}
				// Rebuild the configMap for ease of comparison.
				rebuiltGotCM := &corev1.ConfigMap{
					ObjectMeta: metav1.ObjectMeta{
						Name:      cm.Name,
						Namespace: cm.Namespace,
					},
					Data: cm.Data,
				}

				if diff := cmp.Diff(rebuiltGotCM, wantCM); diff != "" {
					return fmt.Errorf("configMap diff (-got, +want): %s", diff)
				}
				return nil
			}, eventuallyDuration, eventuallyInterval).Should(Succeed(), "Failed to apply the configMap object #1")
		})

		AfterAll(func() {
			// Remove the CRP and the namespace from the hub cluster.
			ensureCRPAndRelatedResourcesDeleted(crpName, []*framework.Cluster{memberCluster1EastProd})
		})
	})
})<|MERGE_RESOLUTION|>--- conflicted
+++ resolved
@@ -496,11 +496,7 @@
 			Consistently(crpStatusUpdatedActual, consistentlyDuration, consistentlyInterval).Should(Succeed(), "CRP status has changed unexpectedly")
 		})
 
-<<<<<<< HEAD
-		It("should place some manifests on member clusters", func() {
-=======
 		It("should place the other manifests on member clusters", func() {
->>>>>>> deeab22c
 			Eventually(func() error {
 				return validateWorkNamespaceOnCluster(memberCluster1EastProd, types.NamespacedName{Name: workNamespaceName})
 			}, eventuallyDuration, eventuallyInterval).Should(Succeed(), "Failed to apply the namespace object")
