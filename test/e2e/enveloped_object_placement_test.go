--- conflicted
+++ resolved
@@ -41,23 +41,6 @@
 	"github.com/kubefleet-dev/kubefleet/test/e2e/framework"
 )
 
-<<<<<<< HEAD
-var (
-	// pre loaded test manifests
-	testConfigMap, testEnvelopConfigMap corev1.ConfigMap
-	testEnvelopeResourceQuota           corev1.ResourceQuota
-	testClusterRole                     rbacv1.ClusterRole
-	testResourceEnvelope                fleetv1alpha1.ResourceEnvelope
-	testClusterResourceEnvelope         fleetv1alpha1.ClusterResourceEnvelope
-)
-
-const (
-	wrapperCMName               = "wrapper"
-	cmDataKey                   = "foo"
-	cmDataVal                   = "bar"
-	resourceEnvelopeName        = "test-resource-envelope"
-	clusterResourceEnvelopeName = "test-cluster-envelope"
-=======
 const (
 	envelopResourceName = "envelop-wrapper"
 	cmDataKey           = "foo"
@@ -72,7 +55,6 @@
 	testClusterRole             rbacv1.ClusterRole
 	testResourceEnvelope        placementv1beta1.ResourceEnvelope
 	testClusterResourceEnvelope placementv1beta1.ClusterResourceEnvelope
->>>>>>> f1b1bd76
 )
 
 // Note that this container will run in parallel with other containers.
@@ -1017,9 +999,83 @@
 	testResourceEnvelope.Data["resourceQuota1.yaml"] = runtime.RawExtension{Raw: quotaBytes}
 	deploymentBytes, err := json.Marshal(testDeployment)
 	Expect(err).Should(Succeed())
-<<<<<<< HEAD
-	testEnvelopConfigMap.Data["resourceQuota.yaml"] = string(resourceQuotaByte)
-	Expect(hubClient.Create(ctx, &testEnvelopConfigMap)).To(Succeed(), "Failed to create testEnvelop config map %s", testEnvelopConfigMap.Name)
+	testResourceEnvelope.Data["deployment.yaml"] = runtime.RawExtension{Raw: deploymentBytes}
+	Expect(hubClient.Create(ctx, &testResourceEnvelope)).To(Succeed(), "Failed to create ResourceEnvelope")
+
+	// Create ClusterResourceEnvelope with ClusterRole inside
+	roleBytes, err := json.Marshal(testClusterRole)
+	Expect(err).Should(Succeed())
+	testClusterResourceEnvelope.Data["clusterRole.yaml"] = runtime.RawExtension{Raw: roleBytes}
+	Expect(hubClient.Create(ctx, &testClusterResourceEnvelope)).To(Succeed(), "Failed to create ClusterResourceEnvelope")
+}
+
+func checkAllResourcesPlacement(memberCluster *framework.Cluster) func() error {
+	workNamespaceName := appNamespace().Name
+	return func() error {
+		// Verify namespace exists on target cluster
+		if err := validateWorkNamespaceOnCluster(memberCluster, types.NamespacedName{Name: workNamespaceName}); err != nil {
+			return err
+		}
+
+		// Check that ConfigMap was placed
+		By("Check ConfigMap")
+		placedConfigMap := &corev1.ConfigMap{}
+		if err := memberCluster.KubeClient.Get(ctx, types.NamespacedName{
+			Namespace: workNamespaceName,
+			Name:      testConfigMap.Name,
+		}, placedConfigMap); err != nil {
+			return fmt.Errorf("failed to find configMap %s: %w", testConfigMap.Name, err)
+		}
+		// Verify the Configmap matches expected spec
+		if diff := cmp.Diff(placedConfigMap.Data, testConfigMap.Data); diff != "" {
+			return fmt.Errorf("ResourceQuota from ResourceEnvelope diff (-got, +want): %s", diff)
+		}
+
+		// Check that ResourceQuota from ResourceEnvelope was placed
+		By("Check ResourceQuota from ResourceEnvelope")
+		placedResourceQuota := &corev1.ResourceQuota{}
+		if err := memberCluster.KubeClient.Get(ctx, types.NamespacedName{
+			Namespace: workNamespaceName,
+			Name:      testResourceQuota.Name,
+		}, placedResourceQuota); err != nil {
+			return fmt.Errorf("failed to find resourceQuota from ResourceEnvelope:  %s: %w", testResourceQuota.Name, err)
+		}
+		// Verify the ResourceQuota matches expected spec
+		if diff := cmp.Diff(placedResourceQuota.Spec, testResourceQuota.Spec); diff != "" {
+			return fmt.Errorf("ResourceQuota from ResourceEnvelope diff (-got, +want): %s", diff)
+		}
+
+		// Check that Deployment from ResourceEnvelope was placed
+		By("Check Deployment from ResourceEnvelope")
+		placedDeployment := &appv1.Deployment{}
+		if err := memberCluster.KubeClient.Get(ctx, types.NamespacedName{
+			Namespace: workNamespaceName,
+			Name:      testDeployment.Name,
+		}, placedDeployment); err != nil {
+			return fmt.Errorf("failed to find ResourceQuota from ResourceEnvelope: %w", err)
+		}
+
+		// Verify the deployment matches expected spec
+		if diff := cmp.Diff(placedDeployment.Spec.Template.Spec.Containers[0].Image, testDeployment.Spec.Template.Spec.Containers[0].Image); diff != "" {
+			return fmt.Errorf("deployment from ResourceEnvelope diff (-got, +want): %s", diff)
+		}
+
+		// Check that ClusterRole from ClusterResourceEnvelope was placed
+		By("Check ClusterRole from ClusterResourceEnvelope")
+		placedClusterRole := &rbacv1.ClusterRole{}
+		if err := memberCluster.KubeClient.Get(ctx, types.NamespacedName{
+			Name: testClusterRole.Name,
+		}, placedClusterRole); err != nil {
+			return fmt.Errorf("failed to find ClusterRole from ClusterResourceEnvelope: %w", err)
+		}
+
+		// Verify the ClusterRole matches expected rules
+		if diff := cmp.Diff(placedClusterRole.Rules, testClusterRole.Rules); diff != "" {
+			return fmt.Errorf("clusterRole from ClusterResourceEnvelope diff (-got, +want): %s", diff)
+		}
+
+		return nil
+	}
 }
 
 // readAllEnvelopTypes reads all envelope type test manifests
@@ -1087,15 +1143,11 @@
 	testResourceEnvelope.Spec.Manifests["resourceQuota2.yaml"] = fleetv1alpha1.Manifest{
 		Data: runtime.RawExtension{Raw: quotaBytes}, // Include a duplicate to test multiple resources
 	}
-=======
-	testResourceEnvelope.Data["deployment.yaml"] = runtime.RawExtension{Raw: deploymentBytes}
->>>>>>> f1b1bd76
 	Expect(hubClient.Create(ctx, &testResourceEnvelope)).To(Succeed(), "Failed to create ResourceEnvelope")
 
 	// Create ClusterResourceEnvelope with ClusterRole inside
 	roleBytes, err := json.Marshal(testClusterRole)
 	Expect(err).Should(Succeed())
-<<<<<<< HEAD
 	testClusterResourceEnvelope.Spec.Manifests["clusterRole.yaml"] = fleetv1alpha1.Manifest{
 		Data: runtime.RawExtension{Raw: roleBytes},
 	}
@@ -1104,13 +1156,6 @@
 
 // checkBothEnvelopeTypesPlacement verifies that resources from both envelope types were properly placed
 func checkBothEnvelopeTypesPlacement(memberCluster *framework.Cluster) func() error {
-=======
-	testClusterResourceEnvelope.Data["clusterRole.yaml"] = runtime.RawExtension{Raw: roleBytes}
-	Expect(hubClient.Create(ctx, &testClusterResourceEnvelope)).To(Succeed(), "Failed to create ClusterResourceEnvelope")
-}
-
-func checkAllResourcesPlacement(memberCluster *framework.Cluster) func() error {
->>>>>>> f1b1bd76
 	workNamespaceName := appNamespace().Name
 	return func() error {
 		// Verify namespace exists on target cluster
@@ -1118,29 +1163,11 @@
 			return err
 		}
 
-<<<<<<< HEAD
-=======
-		// Check that ConfigMap was placed
-		By("Check ConfigMap")
-		placedConfigMap := &corev1.ConfigMap{}
-		if err := memberCluster.KubeClient.Get(ctx, types.NamespacedName{
-			Namespace: workNamespaceName,
-			Name:      testConfigMap.Name,
-		}, placedConfigMap); err != nil {
-			return fmt.Errorf("failed to find configMap %s: %w", testConfigMap.Name, err)
-		}
-		// Verify the Configmap matches expected spec
-		if diff := cmp.Diff(placedConfigMap.Data, testConfigMap.Data); diff != "" {
-			return fmt.Errorf("ResourceQuota from ResourceEnvelope diff (-got, +want): %s", diff)
-		}
-
->>>>>>> f1b1bd76
 		// Check that ResourceQuota from ResourceEnvelope was placed
 		By("Check ResourceQuota from ResourceEnvelope")
 		placedResourceQuota := &corev1.ResourceQuota{}
 		if err := memberCluster.KubeClient.Get(ctx, types.NamespacedName{
 			Namespace: workNamespaceName,
-<<<<<<< HEAD
 			Name:      testEnvelopeResourceQuota.Name,
 		}, placedResourceQuota); err != nil {
 			return fmt.Errorf("failed to find ResourceQuota from ResourceEnvelope: %w", err)
@@ -1151,32 +1178,6 @@
 			return fmt.Errorf("ResourceQuota from ResourceEnvelope diff (-got, +want): %s", diff)
 		}
 
-=======
-			Name:      testResourceQuota.Name,
-		}, placedResourceQuota); err != nil {
-			return fmt.Errorf("failed to find resourceQuota from ResourceEnvelope:  %s: %w", testResourceQuota.Name, err)
-		}
-		// Verify the ResourceQuota matches expected spec
-		if diff := cmp.Diff(placedResourceQuota.Spec, testResourceQuota.Spec); diff != "" {
-			return fmt.Errorf("ResourceQuota from ResourceEnvelope diff (-got, +want): %s", diff)
-		}
-
-		// Check that Deployment from ResourceEnvelope was placed
-		By("Check Deployment from ResourceEnvelope")
-		placedDeployment := &appv1.Deployment{}
-		if err := memberCluster.KubeClient.Get(ctx, types.NamespacedName{
-			Namespace: workNamespaceName,
-			Name:      testDeployment.Name,
-		}, placedDeployment); err != nil {
-			return fmt.Errorf("failed to find ResourceQuota from ResourceEnvelope: %w", err)
-		}
-
-		// Verify the deployment matches expected spec
-		if diff := cmp.Diff(placedDeployment.Spec.Template.Spec.Containers[0].Image, testDeployment.Spec.Template.Spec.Containers[0].Image); diff != "" {
-			return fmt.Errorf("deployment from ResourceEnvelope diff (-got, +want): %s", diff)
-		}
-
->>>>>>> f1b1bd76
 		// Check that ClusterRole from ClusterResourceEnvelope was placed
 		By("Check ClusterRole from ClusterResourceEnvelope")
 		placedClusterRole := &rbacv1.ClusterRole{}
@@ -1188,11 +1189,7 @@
 
 		// Verify the ClusterRole matches expected rules
 		if diff := cmp.Diff(placedClusterRole.Rules, testClusterRole.Rules); diff != "" {
-<<<<<<< HEAD
 			return fmt.Errorf("ClusterRole from ClusterResourceEnvelope diff (-got, +want): %s", diff)
-=======
-			return fmt.Errorf("clusterRole from ClusterResourceEnvelope diff (-got, +want): %s", diff)
->>>>>>> f1b1bd76
 		}
 
 		return nil
