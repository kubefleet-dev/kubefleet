--- conflicted
+++ resolved
@@ -28,10 +28,7 @@
 	appsv1 "k8s.io/api/apps/v1"
 	corev1 "k8s.io/api/core/v1"
 	metav1 "k8s.io/apimachinery/pkg/apis/meta/v1"
-<<<<<<< HEAD
 	"k8s.io/apimachinery/pkg/apis/meta/v1/unstructured"
-=======
->>>>>>> 6862d17d
 	"k8s.io/apimachinery/pkg/runtime"
 	"k8s.io/apimachinery/pkg/types"
 	"k8s.io/client-go/kubernetes/scheme"
@@ -2040,7 +2037,6 @@
 	}
 }
 
-<<<<<<< HEAD
 // TestBackReportStatus tests the backReportStatus method.
 func TestBackReportStatus(t *testing.T) {
 	workRef := klog.ObjectRef{
@@ -2166,7 +2162,44 @@
 			inMemberClusterObj: &unstructured.Unstructured{},
 			wantManifestCond:   &fleetv1beta1.ManifestCondition{},
 			wantIgnored:        true,
-=======
+		},
+	}
+
+	for _, tc := range testCases {
+		t.Run(tc.name, func(t *testing.T) {
+			backReportStatus(tc.inMemberClusterObj, tc.manifestCond, now, workRef)
+
+			if tc.wantIgnored {
+				if tc.manifestCond.BackReportedStatus != nil {
+					t.Fatalf("backReportStatus() reported status data unexpectedly")
+					return
+				}
+				return
+			}
+
+			// The test spec here attempts to re-build the status instead of directly
+			// comparing the Raw bytes, as the JSON marshalling ops are not guaranteed
+			// to produce deterministic results (e.g., the order of object keys might vary
+			// on different unmarshalling attempts, even though the data remains the same).
+			backReportedStatusBytes := tc.manifestCond.BackReportedStatus.ObservedStatus.Raw
+			if err := json.Unmarshal(backReportedStatusBytes, tc.objPlaceholder); err != nil {
+				t.Fatalf("back reported data unmarshalling err: %v", err)
+			}
+			backReportedStatusUnstructured := toUnstructured(t, tc.objPlaceholder)
+			// The test spec here does not verify the API version and Kind info as they
+			// are tracked just for structural integrity reasons; the information is not
+			// actually in use.
+			if diff := cmp.Diff(backReportedStatusUnstructured.Object["status"], tc.inMemberClusterObj.Object["status"]); diff != "" {
+				t.Errorf("backReportStatus() manifestCond diffs (-got, +want):\n%s", diff)
+			}
+
+			if !cmp.Equal(tc.manifestCond.BackReportedStatus.ObservationTime, now) {
+				t.Errorf("backReportStatus() observed timestamp not equal, got %v, want %v", tc.manifestCond.BackReportedStatus.ObservationTime, now)
+			}
+		})
+	}
+}
+
 // TestTrimWorkStatusDataWhenOversized tests the trimWorkStatusDataWhenOversized function.
 func TestTrimWorkStatusDataWhenOversized(t *testing.T) {
 	now := metav1.Now()
@@ -2705,42 +2738,11 @@
 					},
 				},
 			},
->>>>>>> 6862d17d
 		},
 	}
 
 	for _, tc := range testCases {
 		t.Run(tc.name, func(t *testing.T) {
-<<<<<<< HEAD
-			backReportStatus(tc.inMemberClusterObj, tc.manifestCond, now, workRef)
-
-			if tc.wantIgnored {
-				if tc.manifestCond.BackReportedStatus != nil {
-					t.Fatalf("backReportStatus() reported status data unexpectedly")
-					return
-				}
-				return
-			}
-
-			// The test spec here attempts to re-build the status instead of directly
-			// comparing the Raw bytes, as the JSON marshalling ops are not guaranteed
-			// to produce deterministic results (e.g., the order of object keys might vary
-			// on different unmarshalling attempts, even though the data remains the same).
-			backReportedStatusBytes := tc.manifestCond.BackReportedStatus.ObservedStatus.Raw
-			if err := json.Unmarshal(backReportedStatusBytes, tc.objPlaceholder); err != nil {
-				t.Fatalf("back reported data unmarshalling err: %v", err)
-			}
-			backReportedStatusUnstructured := toUnstructured(t, tc.objPlaceholder)
-			// The test spec here does not verify the API version and Kind info as they
-			// are tracked just for structural integrity reasons; the information is not
-			// actually in use.
-			if diff := cmp.Diff(backReportedStatusUnstructured.Object["status"], tc.inMemberClusterObj.Object["status"]); diff != "" {
-				t.Errorf("backReportStatus() manifestCond diffs (-got, +want):\n%s", diff)
-			}
-
-			if !cmp.Equal(tc.manifestCond.BackReportedStatus.ObservationTime, now) {
-				t.Errorf("backReportStatus() observed timestamp not equal, got %v, want %v", tc.manifestCond.BackReportedStatus.ObservationTime, now)
-=======
 			trimWorkStatusDataWhenOversized(tc.work)
 			if diff := cmp.Diff(tc.work.Status, tc.wantWorkStatus); diff != "" {
 				t.Errorf("trimmed work status mismatches (-got, +want):\n%s", diff)
@@ -2911,7 +2913,6 @@
 				tc.work.Status.Conditions, tc.wantWorkStatusConditions,
 				ignoreFieldConditionLTTMsg, cmpopts.EquateEmpty()); diff != "" {
 				t.Errorf("work status conditions mismatches (-got, +want):\n%s", diff)
->>>>>>> 6862d17d
 			}
 		})
 	}
