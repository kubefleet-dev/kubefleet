--- conflicted
+++ resolved
@@ -580,11 +580,7 @@
 	}), " AppliedWork OwnerReference not found in Namespace object")
 }
 
-<<<<<<< HEAD
-func appliedWorkRemovedActual(workName string) func() error {
-=======
 func appliedWorkRemovedActual(memberClient client.Client, workName string) func() error {
->>>>>>> 30462ce8
 	return func() error {
 		// Retrieve the AppliedWork object.
 		appliedWork := &fleetv1beta1.AppliedWork{}
@@ -901,11 +897,7 @@
 			checkNSOwnerReferences(memberClient1, workName, nsName)
 
 			// Ensure that the AppliedWork object has been removed.
-<<<<<<< HEAD
-			appliedWorkRemovedActual := appliedWorkRemovedActual(workName)
-=======
 			appliedWorkRemovedActual := appliedWorkRemovedActual(memberClient1, workName)
->>>>>>> 30462ce8
 			Eventually(appliedWorkRemovedActual, eventuallyDuration, eventuallyInterval).Should(Succeed(), "Failed to remove the AppliedWork object")
 
 			workRemovedActual := testutilsactuals.WorkObjectRemovedActual(ctx, hubClient, workName, memberReservedNSName1)
@@ -1164,11 +1156,7 @@
 			checkNSOwnerReferences(memberClient1, workName, nsName)
 
 			// Ensure that the AppliedWork object has been removed.
-<<<<<<< HEAD
-			appliedWorkRemovedActual := appliedWorkRemovedActual(workName)
-=======
 			appliedWorkRemovedActual := appliedWorkRemovedActual(memberClient1, workName)
->>>>>>> 30462ce8
 			Eventually(appliedWorkRemovedActual, eventuallyDuration, eventuallyInterval).Should(Succeed(), "Failed to remove the AppliedWork object")
 
 			workRemovedActual := testutilsactuals.WorkObjectRemovedActual(ctx, hubClient, workName, memberReservedNSName1)
@@ -1365,11 +1353,7 @@
 			checkNSOwnerReferences(memberClient1, workName, nsName)
 
 			// Ensure that the AppliedWork object has been removed.
-<<<<<<< HEAD
-			appliedWorkRemovedActual := appliedWorkRemovedActual(workName)
-=======
 			appliedWorkRemovedActual := appliedWorkRemovedActual(memberClient1, workName)
->>>>>>> 30462ce8
 			Eventually(appliedWorkRemovedActual, eventuallyDuration, eventuallyInterval).Should(Succeed(), "Failed to remove the AppliedWork object")
 
 			workRemovedActual := testutilsactuals.WorkObjectRemovedActual(ctx, hubClient, workName, memberReservedNSName1)
@@ -1565,11 +1549,7 @@
 			checkNSOwnerReferences(memberClient1, workName, nsName)
 
 			// Ensure that the AppliedWork object has been removed.
-<<<<<<< HEAD
-			appliedWorkRemovedActual := appliedWorkRemovedActual(workName)
-=======
 			appliedWorkRemovedActual := appliedWorkRemovedActual(memberClient1, workName)
->>>>>>> 30462ce8
 			Eventually(appliedWorkRemovedActual, eventuallyDuration, eventuallyInterval).Should(Succeed(), "Failed to remove the AppliedWork object")
 
 			workRemovedActual := testutilsactuals.WorkObjectRemovedActual(ctx, hubClient, workName, memberReservedNSName1)
@@ -1724,11 +1704,7 @@
 			deleteWorkObject(workName, memberReservedNSName1)
 
 			// Ensure that the AppliedWork object has been removed.
-<<<<<<< HEAD
-			appliedWorkRemovedActual := appliedWorkRemovedActual(workName)
-=======
 			appliedWorkRemovedActual := appliedWorkRemovedActual(memberClient1, workName)
->>>>>>> 30462ce8
 			Eventually(appliedWorkRemovedActual, eventuallyDuration, eventuallyInterval).Should(Succeed(), "Failed to remove the AppliedWork object")
 
 			workRemovedActual := testutilsactuals.WorkObjectRemovedActual(ctx, hubClient, workName, memberReservedNSName1)
@@ -1988,11 +1964,7 @@
 			checkNSOwnerReferences(memberClient1, workName, nsName)
 
 			// Ensure that the AppliedWork object has been removed.
-<<<<<<< HEAD
-			appliedWorkRemovedActual := appliedWorkRemovedActual(workName)
-=======
 			appliedWorkRemovedActual := appliedWorkRemovedActual(memberClient1, workName)
->>>>>>> 30462ce8
 			Eventually(appliedWorkRemovedActual, eventuallyDuration, eventuallyInterval).Should(Succeed(), "Failed to remove the AppliedWork object")
 
 			workRemovedActual := testutilsactuals.WorkObjectRemovedActual(ctx, hubClient, workName, memberReservedNSName1)
@@ -2312,11 +2284,7 @@
 			Eventually(regularDeployRemovedActual, eventuallyDuration, eventuallyInterval).Should(Succeed(), "Failed to remove the deployment object")
 
 			// Ensure that the AppliedWork object has been removed.
-<<<<<<< HEAD
-			appliedWorkRemovedActual := appliedWorkRemovedActual(workName)
-=======
 			appliedWorkRemovedActual := appliedWorkRemovedActual(memberClient1, workName)
->>>>>>> 30462ce8
 			Eventually(appliedWorkRemovedActual, eventuallyDuration, eventuallyInterval).Should(Succeed(), "Failed to remove the AppliedWork object")
 
 			workRemovedActual := testutilsactuals.WorkObjectRemovedActual(ctx, hubClient, workName, memberReservedNSName1)
@@ -2633,11 +2601,7 @@
 			Eventually(regularClusterRoleRemovedActual, eventuallyDuration, eventuallyInterval).Should(Succeed(), "Failed to remove the ClusterRole object")
 
 			// Ensure that the AppliedWork object has been removed.
-<<<<<<< HEAD
-			appliedWorkRemovedActual := appliedWorkRemovedActual(workName)
-=======
 			appliedWorkRemovedActual := appliedWorkRemovedActual(memberClient1, workName)
->>>>>>> 30462ce8
 			Eventually(appliedWorkRemovedActual, eventuallyDuration, eventuallyInterval).Should(Succeed(), "Failed to remove the AppliedWork object")
 
 			workRemovedActual := testutilsactuals.WorkObjectRemovedActual(ctx, hubClient, workName, memberReservedNSName1)
@@ -2835,11 +2799,7 @@
 			checkNSOwnerReferences(memberClient1, workName, nsName)
 
 			// Ensure that the AppliedWork object has been removed.
-<<<<<<< HEAD
-			appliedWorkRemovedActual := appliedWorkRemovedActual(workName)
-=======
 			appliedWorkRemovedActual := appliedWorkRemovedActual(memberClient1, workName)
->>>>>>> 30462ce8
 			Eventually(appliedWorkRemovedActual, eventuallyDuration, eventuallyInterval).Should(Succeed(), "Failed to remove the AppliedWork object")
 
 			workRemovedActual := testutilsactuals.WorkObjectRemovedActual(ctx, hubClient, workName, memberReservedNSName1)
@@ -3105,11 +3065,7 @@
 			Consistently(regularDeployNotRemovedActual, consistentlyDuration, consistentlyInterval).Should(Succeed(), "Failed to remove the deployment object")
 
 			// Ensure that the AppliedWork object has been removed.
-<<<<<<< HEAD
-			appliedWorkRemovedActual := appliedWorkRemovedActual(workName)
-=======
 			appliedWorkRemovedActual := appliedWorkRemovedActual(memberClient1, workName)
->>>>>>> 30462ce8
 			Eventually(appliedWorkRemovedActual, eventuallyDuration, eventuallyInterval).Should(Succeed(), "Failed to remove the AppliedWork object")
 
 			workRemovedActual := testutilsactuals.WorkObjectRemovedActual(ctx, hubClient, workName, memberReservedNSName1)
@@ -3387,11 +3343,7 @@
 			Consistently(regularDeployNotRemovedActual, consistentlyDuration, consistentlyInterval).Should(Succeed(), "Failed to remove the deployment object")
 
 			// Ensure that the AppliedWork object has been removed.
-<<<<<<< HEAD
-			appliedWorkRemovedActual := appliedWorkRemovedActual(workName)
-=======
 			appliedWorkRemovedActual := appliedWorkRemovedActual(memberClient1, workName)
->>>>>>> 30462ce8
 			Eventually(appliedWorkRemovedActual, eventuallyDuration, eventuallyInterval).Should(Succeed(), "Failed to remove the AppliedWork object")
 
 			workRemovedActual := testutilsactuals.WorkObjectRemovedActual(ctx, hubClient, workName, memberReservedNSName1)
@@ -3809,11 +3761,7 @@
 			checkNSOwnerReferences(memberClient1, workName, nsName)
 
 			// Ensure that the AppliedWork object has been removed.
-<<<<<<< HEAD
-			appliedWorkRemovedActual := appliedWorkRemovedActual(workName)
-=======
 			appliedWorkRemovedActual := appliedWorkRemovedActual(memberClient1, workName)
->>>>>>> 30462ce8
 			Eventually(appliedWorkRemovedActual, eventuallyDuration, eventuallyInterval).Should(Succeed(), "Failed to remove the AppliedWork object")
 
 			workRemovedActual := testutilsactuals.WorkObjectRemovedActual(ctx, hubClient, workName, memberReservedNSName1)
@@ -4210,11 +4158,7 @@
 			Consistently(jobNotRemovedActual, consistentlyDuration, consistentlyInterval).Should(Succeed(), "Failed to remove the job object")
 
 			// Ensure that the AppliedWork object has been removed.
-<<<<<<< HEAD
-			appliedWorkRemovedActual := appliedWorkRemovedActual(workName)
-=======
 			appliedWorkRemovedActual := appliedWorkRemovedActual(memberClient1, workName)
->>>>>>> 30462ce8
 			Eventually(appliedWorkRemovedActual, eventuallyDuration, eventuallyInterval).Should(Succeed(), "Failed to remove the AppliedWork object")
 
 			workRemovedActual := testutilsactuals.WorkObjectRemovedActual(ctx, hubClient, workName, memberReservedNSName1)
@@ -4452,11 +4396,7 @@
 			deleteWorkObject(workName, memberReservedNSName1)
 
 			// Ensure that the AppliedWork object has been removed.
-<<<<<<< HEAD
-			appliedWorkRemovedActual := appliedWorkRemovedActual(workName)
-=======
 			appliedWorkRemovedActual := appliedWorkRemovedActual(memberClient1, workName)
->>>>>>> 30462ce8
 			Eventually(appliedWorkRemovedActual, eventuallyDuration, eventuallyInterval).Should(Succeed(), "Failed to remove the AppliedWork object")
 
 			workRemovedActual := testutilsactuals.WorkObjectRemovedActual(ctx, hubClient, workName, memberReservedNSName1)
@@ -4714,11 +4654,7 @@
 			checkNSOwnerReferences(memberClient1, workName, nsName)
 
 			// Ensure that the AppliedWork object has been removed.
-<<<<<<< HEAD
-			appliedWorkRemovedActual := appliedWorkRemovedActual(workName)
-=======
 			appliedWorkRemovedActual := appliedWorkRemovedActual(memberClient1, workName)
->>>>>>> 30462ce8
 			Eventually(appliedWorkRemovedActual, eventuallyDuration, eventuallyInterval).Should(Succeed(), "Failed to remove the AppliedWork object")
 
 			workRemovedActual := testutilsactuals.WorkObjectRemovedActual(ctx, hubClient, workName, memberReservedNSName1)
@@ -5079,11 +5015,7 @@
 			checkNSOwnerReferences(memberClient1, workName, nsName)
 
 			// Ensure that the AppliedWork object has been removed.
-<<<<<<< HEAD
-			appliedWorkRemovedActual := appliedWorkRemovedActual(workName)
-=======
 			appliedWorkRemovedActual := appliedWorkRemovedActual(memberClient1, workName)
->>>>>>> 30462ce8
 			Eventually(appliedWorkRemovedActual, eventuallyDuration, eventuallyInterval).Should(Succeed(), "Failed to remove the AppliedWork object")
 
 			workRemovedActual := testutilsactuals.WorkObjectRemovedActual(ctx, hubClient, workName, memberReservedNSName1)
@@ -5361,11 +5293,7 @@
 			checkNSOwnerReferences(memberClient1, workName, nsName)
 
 			// Ensure that the AppliedWork object has been removed.
-<<<<<<< HEAD
-			appliedWorkRemovedActual := appliedWorkRemovedActual(workName)
-=======
 			appliedWorkRemovedActual := appliedWorkRemovedActual(memberClient1, workName)
->>>>>>> 30462ce8
 			Eventually(appliedWorkRemovedActual, eventuallyDuration, eventuallyInterval).Should(Succeed(), "Failed to remove the AppliedWork object")
 
 			workRemovedActual := testutilsactuals.WorkObjectRemovedActual(ctx, hubClient, workName, memberReservedNSName1)
@@ -5547,11 +5475,7 @@
 			Eventually(regularDeployRemovedActual, eventuallyDuration, eventuallyInterval).Should(Succeed(), "Failed to remove the deployment object")
 
 			// Ensure that the AppliedWork object has been removed.
-<<<<<<< HEAD
-			appliedWorkRemovedActual := appliedWorkRemovedActual(workName)
-=======
 			appliedWorkRemovedActual := appliedWorkRemovedActual(memberClient1, workName)
->>>>>>> 30462ce8
 			Eventually(appliedWorkRemovedActual, eventuallyDuration, eventuallyInterval).Should(Succeed(), "Failed to remove the AppliedWork object")
 
 			workRemovedActual := testutilsactuals.WorkObjectRemovedActual(ctx, hubClient, workName, memberReservedNSName1)
@@ -6138,11 +6062,7 @@
 			checkNSOwnerReferences(memberClient1, workName, nsName)
 
 			// Ensure that the AppliedWork object has been removed.
-<<<<<<< HEAD
-			appliedWorkRemovedActual := appliedWorkRemovedActual(workName)
-=======
 			appliedWorkRemovedActual := appliedWorkRemovedActual(memberClient1, workName)
->>>>>>> 30462ce8
 			Eventually(appliedWorkRemovedActual, eventuallyDuration, eventuallyInterval).Should(Succeed(), "Failed to remove the AppliedWork object")
 
 			workRemovedActual := testutilsactuals.WorkObjectRemovedActual(ctx, hubClient, workName, memberReservedNSName1)
@@ -6248,11 +6168,7 @@
 			deleteWorkObject(workName, memberReservedNSName1)
 
 			// Ensure that the AppliedWork object has been removed.
-<<<<<<< HEAD
-			appliedWorkRemovedActual := appliedWorkRemovedActual(workName)
-=======
 			appliedWorkRemovedActual := appliedWorkRemovedActual(memberClient1, workName)
->>>>>>> 30462ce8
 			Eventually(appliedWorkRemovedActual, eventuallyDuration, eventuallyInterval).Should(Succeed(), "Failed to remove the AppliedWork object")
 
 			workRemovedActual := testutilsactuals.WorkObjectRemovedActual(ctx, hubClient, workName, memberReservedNSName1)
@@ -6580,11 +6496,7 @@
 			Consistently(regularDeployNotRemovedActual, consistentlyDuration, consistentlyInterval).Should(Succeed(), "Failed to remove the deployment object")
 
 			// Ensure that the AppliedWork object has been removed.
-<<<<<<< HEAD
-			appliedWorkRemovedActual := appliedWorkRemovedActual(workName)
-=======
 			appliedWorkRemovedActual := appliedWorkRemovedActual(memberClient1, workName)
->>>>>>> 30462ce8
 			Eventually(appliedWorkRemovedActual, eventuallyDuration, eventuallyInterval).Should(Succeed(), "Failed to remove the AppliedWork object")
 
 			workRemovedActual := testutilsactuals.WorkObjectRemovedActual(ctx, hubClient, workName, memberReservedNSName1)
@@ -6799,11 +6711,7 @@
 			Eventually(regularDeployRemovedActual, eventuallyDuration, eventuallyInterval).Should(Succeed(), "Failed to remove the deployment object")
 
 			// Ensure that the AppliedWork object has been removed.
-<<<<<<< HEAD
-			appliedWorkRemovedActual := appliedWorkRemovedActual(workName)
-=======
 			appliedWorkRemovedActual := appliedWorkRemovedActual(memberClient1, workName)
->>>>>>> 30462ce8
 			Eventually(appliedWorkRemovedActual, eventuallyDuration, eventuallyInterval).Should(Succeed(), "Failed to remove the AppliedWork object")
 
 			workRemovedActual := testutilsactuals.WorkObjectRemovedActual(ctx, hubClient, workName, memberReservedNSName1)
@@ -6943,11 +6851,7 @@
 			deleteWorkObject(workName, memberReservedNSName1)
 
 			// Ensure that the AppliedWork object has been removed.
-<<<<<<< HEAD
-			appliedWorkRemovedActual := appliedWorkRemovedActual(workName)
-=======
 			appliedWorkRemovedActual := appliedWorkRemovedActual(memberClient1, workName)
->>>>>>> 30462ce8
 			Eventually(appliedWorkRemovedActual, eventuallyDuration, eventuallyInterval).Should(Succeed(), "Failed to remove the AppliedWork object")
 
 			workRemovedActual := testutilsactuals.WorkObjectRemovedActual(ctx, hubClient, workName, memberReservedNSName1)
@@ -7213,11 +7117,7 @@
 			Consistently(jobNotRemovedActual, consistentlyDuration, consistentlyInterval).Should(Succeed(), "Failed to remove the job object")
 
 			// Ensure that the AppliedWork object has been removed.
-<<<<<<< HEAD
-			appliedWorkRemovedActual := appliedWorkRemovedActual(workName)
-=======
 			appliedWorkRemovedActual := appliedWorkRemovedActual(memberClient1, workName)
->>>>>>> 30462ce8
 			Eventually(appliedWorkRemovedActual, eventuallyDuration, eventuallyInterval).Should(Succeed(), "Failed to remove the AppliedWork object")
 
 			workRemovedActual := testutilsactuals.WorkObjectRemovedActual(ctx, hubClient, workName, memberReservedNSName1)
@@ -7674,11 +7574,7 @@
 			Eventually(regularSecretRemovedActual, eventuallyDuration, eventuallyInterval).Should(Succeed(), "Failed to remove the Secret object")
 
 			// Ensure that the AppliedWork object has been removed.
-<<<<<<< HEAD
-			appliedWorkRemovedActual := appliedWorkRemovedActual(workName)
-=======
 			appliedWorkRemovedActual := appliedWorkRemovedActual(memberClient1, workName)
->>>>>>> 30462ce8
 			Eventually(appliedWorkRemovedActual, eventuallyDuration, eventuallyInterval).Should(Succeed(), "Failed to remove the AppliedWork object")
 
 			workRemovedActual := testutilsactuals.WorkObjectRemovedActual(ctx, hubClient, workName, memberReservedNSName1)
@@ -8044,11 +7940,7 @@
 			checkNSOwnerReferences(memberClient1, workName, nsName)
 
 			// Ensure that the AppliedWork object has been removed.
-<<<<<<< HEAD
-			appliedWorkRemovedActual := appliedWorkRemovedActual(workName)
-=======
 			appliedWorkRemovedActual := appliedWorkRemovedActual(memberClient1, workName)
->>>>>>> 30462ce8
 			Eventually(appliedWorkRemovedActual, eventuallyDuration, eventuallyInterval).Should(Succeed(), "Failed to remove the AppliedWork object")
 
 			workRemovedActual := testutilsactuals.WorkObjectRemovedActual(ctx, hubClient, workName, memberReservedNSName1)
@@ -8309,11 +8201,7 @@
 			checkNSOwnerReferences(memberClient1, workName, nsName)
 
 			// Ensure that the AppliedWork object has been removed.
-<<<<<<< HEAD
-			appliedWorkRemovedActual := appliedWorkRemovedActual(workName)
-=======
 			appliedWorkRemovedActual := appliedWorkRemovedActual(memberClient1, workName)
->>>>>>> 30462ce8
 			Eventually(appliedWorkRemovedActual, eventuallyDuration, eventuallyInterval).Should(Succeed(), "Failed to remove the AppliedWork object")
 
 			workRemovedActual := testutilsactuals.WorkObjectRemovedActual(ctx, hubClient, workName, memberReservedNSName1)
@@ -8698,11 +8586,7 @@
 			checkNSOwnerReferences(memberClient1, workName, nsName)
 
 			// Ensure that the AppliedWork object has been removed.
-<<<<<<< HEAD
-			appliedWorkRemovedActual := appliedWorkRemovedActual(workName)
-=======
 			appliedWorkRemovedActual := appliedWorkRemovedActual(memberClient1, workName)
->>>>>>> 30462ce8
 			Eventually(appliedWorkRemovedActual, eventuallyDuration, eventuallyInterval).Should(Succeed(), "Failed to remove the AppliedWork object")
 
 			workRemovedActual := testutilsactuals.WorkObjectRemovedActual(ctx, hubClient, workName, memberReservedNSName1)
@@ -8910,11 +8794,7 @@
 			deleteWorkObject(workName, memberReservedNSName1)
 
 			// Ensure that all applied manifests have been removed.
-<<<<<<< HEAD
-			appliedWorkRemovedActual := appliedWorkRemovedActual(workName)
-=======
 			appliedWorkRemovedActual := appliedWorkRemovedActual(memberClient1, workName)
->>>>>>> 30462ce8
 			Eventually(appliedWorkRemovedActual, eventuallyDuration, eventuallyInterval).Should(Succeed(), "Failed to remove the AppliedWork object")
 
 			Eventually(func() error {
@@ -9132,11 +9012,7 @@
 			checkNSOwnerReferences(memberClient1, workName, nsName)
 
 			// Ensure that the AppliedWork object has been removed.
-<<<<<<< HEAD
-			appliedWorkRemovedActual := appliedWorkRemovedActual(workName)
-=======
 			appliedWorkRemovedActual := appliedWorkRemovedActual(memberClient1, workName)
->>>>>>> 30462ce8
 			Eventually(appliedWorkRemovedActual, eventuallyDuration, eventuallyInterval).Should(Succeed(), "Failed to remove the AppliedWork object")
 
 			workRemovedActual := testutilsactuals.WorkObjectRemovedActual(ctx, hubClient, workName, memberReservedNSName1)
@@ -9283,11 +9159,7 @@
 			checkNSOwnerReferences(memberClient1, workName, nsName)
 
 			// Ensure that the AppliedWork object has been removed.
-<<<<<<< HEAD
-			appliedWorkRemovedActual := appliedWorkRemovedActual(workName)
-=======
 			appliedWorkRemovedActual := appliedWorkRemovedActual(memberClient1, workName)
->>>>>>> 30462ce8
 			Eventually(appliedWorkRemovedActual, eventuallyDuration, eventuallyInterval).Should(Succeed(), "Failed to remove the AppliedWork object")
 
 			workRemovedActual := testutilsactuals.WorkObjectRemovedActual(ctx, hubClient, workName, memberReservedNSName1)
@@ -9716,11 +9588,7 @@
 			checkNSOwnerReferences(memberClient1, workName, nsName)
 
 			// Ensure that the AppliedWork object has been removed.
-<<<<<<< HEAD
-			appliedWorkRemovedActual := appliedWorkRemovedActual(workName)
-=======
 			appliedWorkRemovedActual := appliedWorkRemovedActual(memberClient1, workName)
->>>>>>> 30462ce8
 			Eventually(appliedWorkRemovedActual, eventuallyDuration, eventuallyInterval).Should(Succeed(), "Failed to remove the AppliedWork object")
 
 			workRemovedActual := testutilsactuals.WorkObjectRemovedActual(ctx, hubClient, workName, memberReservedNSName1)
@@ -10095,11 +9963,7 @@
 			checkNSOwnerReferences(memberClient1, workName, nsName)
 
 			// Ensure that the AppliedWork object has been removed.
-<<<<<<< HEAD
-			appliedWorkRemovedActual := appliedWorkRemovedActual(workName)
-=======
 			appliedWorkRemovedActual := appliedWorkRemovedActual(memberClient1, workName)
->>>>>>> 30462ce8
 			Eventually(appliedWorkRemovedActual, eventuallyDuration, eventuallyInterval).Should(Succeed(), "Failed to remove the AppliedWork object")
 
 			workRemovedActual := testutilsactuals.WorkObjectRemovedActual(ctx, hubClient, workName, memberReservedNSName1)
