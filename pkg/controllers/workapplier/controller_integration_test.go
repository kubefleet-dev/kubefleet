--- conflicted
+++ resolved
@@ -79,41 +79,9 @@
 	dummyLabelValue5 = "quux"
 )
 
-<<<<<<< HEAD
 // createWorkObject creates a new Work object with the given work name/namespace, apply strategy, and raw manifest JSONs.
-func createWorkObject(workName, memberClusterReservedNSName string, applyStrategy *fleetv1beta1.ApplyStrategy, rawManifestJSON ...[]byte) {
-	work := testutilsresource.WorkObjectForTest(workName, memberClusterReservedNSName, "", "", applyStrategy, nil, rawManifestJSON...)
-=======
-// createWorkObject creates a new Work object with the given name, manifests, and apply strategy.
-func createWorkObject(
-	workName, memberClusterReservedNSName string,
-	applyStrategy *fleetv1beta1.ApplyStrategy,
-	reportBackStrategy *fleetv1beta1.ReportBackStrategy,
-	rawManifestJSON ...[]byte,
-) {
-	manifests := make([]fleetv1beta1.Manifest, len(rawManifestJSON))
-	for idx := range rawManifestJSON {
-		manifests[idx] = fleetv1beta1.Manifest{
-			RawExtension: runtime.RawExtension{
-				Raw: rawManifestJSON[idx],
-			},
-		}
-	}
-
-	work := &fleetv1beta1.Work{
-		ObjectMeta: metav1.ObjectMeta{
-			Name:      workName,
-			Namespace: memberClusterReservedNSName,
-		},
-		Spec: fleetv1beta1.WorkSpec{
-			Workload: fleetv1beta1.WorkloadTemplate{
-				Manifests: manifests,
-			},
-			ApplyStrategy:      applyStrategy,
-			ReportBackStrategy: reportBackStrategy,
-		},
-	}
->>>>>>> 6511b20c
+func createWorkObject(workName, memberClusterReservedNSName string, applyStrategy *fleetv1beta1.ApplyStrategy, reportBackStrategy *fleetv1beta1.ReportBackStrategy, rawManifestJSON ...[]byte) {
+	work := testutilsresource.WorkObjectForTest(workName, memberClusterReservedNSName, "", "", applyStrategy, reportBackStrategy, rawManifestJSON...)
 	Expect(hubClient.Create(ctx, work)).To(Succeed())
 }
 
@@ -9998,7 +9966,7 @@
 			appliedWorkRemovedActual := appliedWorkRemovedActual(workName, nsName)
 			Eventually(appliedWorkRemovedActual, eventuallyDuration, eventuallyInterval).Should(Succeed(), "Failed to remove the AppliedWork object")
 
-			workRemovedActual := workRemovedActual(workName)
+			workRemovedActual := testutilsactuals.WorkObjectRemovedActual(ctx, hubClient, workName, memberReservedNSName1)
 			Eventually(workRemovedActual, eventuallyDuration, eventuallyInterval).Should(Succeed(), "Failed to remove the Work object")
 
 			// The environment prepared by the envtest package does not support namespace
