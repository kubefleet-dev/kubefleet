--- conflicted
+++ resolved
@@ -225,16 +225,10 @@
 	concurrentReconciles         int
 	watchWorkWithPriorityQueue   bool
 	watchWorkReconcileAgeMinutes int
+	deletionWaitTime             time.Duration
 	joined                       *atomic.Bool
 	parallelizer                 *parallelizer.Parallerlizer
-
-<<<<<<< HEAD
-	requeueRateLimiter *RequeueMultiStageWithExponentialBackoffRateLimiter
-=======
-	availabilityCheckRequeueAfter time.Duration
-	driftCheckRequeueAfter        time.Duration
-	deletionWaitTime              time.Duration
->>>>>>> 4ff0b9a2
+	requeueRateLimiter           *RequeueMultiStageWithExponentialBackoffRateLimiter
 }
 
 // NewReconciler returns a new Work object reconciler for the work applier.
@@ -247,12 +241,7 @@
 	recorder record.EventRecorder,
 	concurrentReconciles int,
 	workerCount int,
-<<<<<<< HEAD
-=======
-	availabilityCheckRequestAfter time.Duration,
-	driftCheckRequestAfter time.Duration,
 	deletionWaitTime time.Duration,
->>>>>>> 4ff0b9a2
 	watchWorkWithPriorityQueue bool,
 	watchWorkReconcileAgeMinutes int,
 	requeueRateLimiter *RequeueMultiStageWithExponentialBackoffRateLimiter,
@@ -262,7 +251,6 @@
 	}
 
 	return &Reconciler{
-<<<<<<< HEAD
 		hubClient:                    hubClient,
 		spokeDynamicClient:           spokeDynamicClient,
 		spokeClient:                  spokeClient,
@@ -274,23 +262,8 @@
 		watchWorkReconcileAgeMinutes: watchWorkReconcileAgeMinutes,
 		workNameSpace:                workNameSpace,
 		joined:                       atomic.NewBool(false),
+		deletionWaitTime:             deletionWaitTime,
 		requeueRateLimiter:           requeueRateLimiter,
-=======
-		hubClient:                     hubClient,
-		spokeDynamicClient:            spokeDynamicClient,
-		spokeClient:                   spokeClient,
-		restMapper:                    restMapper,
-		recorder:                      recorder,
-		concurrentReconciles:          concurrentReconciles,
-		parallelizer:                  parallelizer.NewParallelizer(workerCount),
-		watchWorkWithPriorityQueue:    watchWorkWithPriorityQueue,
-		watchWorkReconcileAgeMinutes:  watchWorkReconcileAgeMinutes,
-		workNameSpace:                 workNameSpace,
-		joined:                        atomic.NewBool(false),
-		availabilityCheckRequeueAfter: acRequestAfter,
-		driftCheckRequeueAfter:        dcRequestAfter,
-		deletionWaitTime:              deletionWaitTime,
->>>>>>> 4ff0b9a2
 	}
 }
 
@@ -533,19 +506,11 @@
 	if err := r.spokeClient.Get(ctx, types.NamespacedName{Name: work.Name}, appliedWork); err != nil {
 		if apierrors.IsNotFound(err) {
 			klog.V(2).InfoS("The appliedWork is already deleted, removing the finalizer from the work", "appliedWork", work.Name)
-			return r.removeWorkFinalizer(ctx, work)
+			return r.forgetWorkAndRemoveFinalizer(ctx, work)
 		}
 		klog.ErrorS(err, "Failed to get AppliedWork", "appliedWork", work.Name)
 		return ctrl.Result{}, controller.NewAPIServerError(false, err)
 	}
-<<<<<<< HEAD
-
-	// Untrack the Work object from the requeue rate limiter.
-	r.requeueRateLimiter.Forget(work)
-
-	controllerutil.RemoveFinalizer(work, fleetv1beta1.WorkFinalizer)
-=======
->>>>>>> 4ff0b9a2
 
 	// Handle stuck deletion after 5 minutes where the other owner references might not exist or are invalid.
 	if !appliedWork.DeletionTimestamp.IsZero() && time.Since(appliedWork.DeletionTimestamp.Time) >= r.deletionWaitTime {
@@ -560,7 +525,7 @@
 	if err := r.spokeClient.Delete(ctx, appliedWork, &client.DeleteOptions{PropagationPolicy: &deletePolicy}); err != nil {
 		if apierrors.IsNotFound(err) {
 			klog.V(2).InfoS("AppliedWork already deleted", "appliedWork", work.Name)
-			return r.removeWorkFinalizer(ctx, work)
+			return r.forgetWorkAndRemoveFinalizer(ctx, work)
 		}
 		klog.V(2).ErrorS(err, "Failed to delete the appliedWork", "appliedWork", work.Name)
 		return ctrl.Result{}, controller.NewAPIServerError(false, err)
@@ -632,8 +597,11 @@
 	return nil
 }
 
-// removeWorkFinalizer removes the finalizer from the work and updates it in the hub.
-func (r *Reconciler) removeWorkFinalizer(ctx context.Context, work *fleetv1beta1.Work) (ctrl.Result, error) {
+// forgetWorkAndRemoveFinalizer untracks the Work object in the requeue rate limiter and removes
+// the finalizer from the Work object.
+func (r *Reconciler) forgetWorkAndRemoveFinalizer(ctx context.Context, work *fleetv1beta1.Work) (ctrl.Result, error) {
+	r.requeueRateLimiter.Forget(work)
+
 	controllerutil.RemoveFinalizer(work, fleetv1beta1.WorkFinalizer)
 	if err := r.hubClient.Update(ctx, work, &client.UpdateOptions{}); err != nil {
 		klog.ErrorS(err, "Failed to remove the finalizer from the work", "work", klog.KObj(work))
