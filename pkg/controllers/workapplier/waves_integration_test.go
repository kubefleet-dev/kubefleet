/*
Copyright 2025 The KubeFleet Authors.

Licensed under the Apache License, Version 2.0 (the "License");
you may not use this file except in compliance with the License.
You may obtain a copy of the License at

    http://www.apache.org/licenses/LICENSE-2.0

Unless required by applicable law or agreed to in writing, software
distributed under the License is distributed on an "AS IS" BASIS,
WITHOUT WARRANTIES OR CONDITIONS OF ANY KIND, either express or implied.
See the License for the specific language governing permissions and
limitations under the License.
*/

package workapplier

import (
	"fmt"
	"math/rand/v2"
	"slices"
	"time"

	"github.com/google/go-cmp/cmp"
	. "github.com/onsi/ginkgo/v2"
	. "github.com/onsi/gomega"
	admissionregistrationv1 "k8s.io/api/admissionregistration/v1"
	appsv1 "k8s.io/api/apps/v1"
	autoscalingv1 "k8s.io/api/autoscaling/v1"
	batchv1 "k8s.io/api/batch/v1"
	corev1 "k8s.io/api/core/v1"
	discoveryv1 "k8s.io/api/discovery/v1"
	networkingv1 "k8s.io/api/networking/v1"
	policyv1 "k8s.io/api/policy/v1"
	rbacv1 "k8s.io/api/rbac/v1"
	schedulingv1 "k8s.io/api/scheduling/v1"
	storagev1 "k8s.io/api/storage/v1"
	apiextensionsv1 "k8s.io/apiextensions-apiserver/pkg/apis/apiextensions/v1"
	"k8s.io/apimachinery/pkg/api/errors"
	"k8s.io/apimachinery/pkg/api/resource"
	metav1 "k8s.io/apimachinery/pkg/apis/meta/v1"
	"k8s.io/apimachinery/pkg/types"
	"k8s.io/utils/ptr"
	"sigs.k8s.io/controller-runtime/pkg/client"

	fleetv1beta1 "github.com/kubefleet-dev/kubefleet/apis/placement/v1beta1"
	"github.com/kubefleet-dev/kubefleet/pkg/utils"
	"github.com/kubefleet-dev/kubefleet/pkg/utils/condition"
	testutilsactuals "github.com/kubefleet-dev/kubefleet/test/utils/actuals"
)

// Note (chenyu1): all test cases in this file use a separate test environment
// (same hub cluster, different fleet member reserved namespace, different
// work applier instance) from the other integration tests. This is needed
// to (relatively speaking) reliably verify the wave-based parallel processing
// in the work applier.

var _ = Describe("parallel processing with waves", func() {
	Context("single wave", Ordered, func() {
		workName := fmt.Sprintf(workNameTemplate, utils.RandStr())
		// The environment prepared by the envtest package does not support namespace
		// deletion; each test case would use a new namespace.
		nsName := fmt.Sprintf(nsNameTemplate, utils.RandStr())

		pcName := "priority-class-1"

		BeforeAll(func() {
			// Prepare a NS object.
			regularNS := ns.DeepCopy()
			regularNS.Name = nsName
			regularNSJSON := marshalK8sObjJSON(regularNS)

			// Prepare a PriorityClass object.
			regularPC := &schedulingv1.PriorityClass{
				TypeMeta: metav1.TypeMeta{
					APIVersion: "scheduling.k8s.io/v1",
					Kind:       "PriorityClass",
				},
				ObjectMeta: metav1.ObjectMeta{
					Name: pcName,
				},
				Value:         1000,
				GlobalDefault: false,
				Description:   "Experimental priority class",
			}
			regularPCJSON := marshalK8sObjJSON(regularPC)

			// Create a new Work object with all the manifest JSONs.
			createWorkObject(workName, memberReservedNSName3, nil, nil, regularNSJSON, regularPCJSON)
		})

		// For simplicity reasons, this test case will skip some of the regular apply op result verification
		// (finalizer check, AppliedWork object check, etc.), as they have been repeatedly verified in different
		// test cases under similar conditions.

		It("should update the Work object status", func() {
			// Prepare the status information.
			workConds := []metav1.Condition{
				{
					Type:   fleetv1beta1.WorkConditionTypeApplied,
					Status: metav1.ConditionTrue,
					Reason: condition.WorkAllManifestsAppliedReason,
				},
				{
					Type:   fleetv1beta1.WorkConditionTypeAvailable,
					Status: metav1.ConditionTrue,
					Reason: condition.WorkAllManifestsAvailableReason,
				},
			}
			manifestConds := []fleetv1beta1.ManifestCondition{
				{
					Identifier: fleetv1beta1.WorkResourceIdentifier{
						Ordinal:  0,
						Group:    "",
						Version:  "v1",
						Kind:     "Namespace",
						Resource: "namespaces",
						Name:     nsName,
					},
					Conditions: []metav1.Condition{
						{
							Type:               fleetv1beta1.WorkConditionTypeApplied,
							Status:             metav1.ConditionTrue,
							Reason:             string(ApplyOrReportDiffResTypeApplied),
							ObservedGeneration: 0,
						},
						{
							Type:               fleetv1beta1.WorkConditionTypeAvailable,
							Status:             metav1.ConditionTrue,
							Reason:             string(AvailabilityResultTypeAvailable),
							ObservedGeneration: 0,
						},
					},
				},
				{
					Identifier: fleetv1beta1.WorkResourceIdentifier{
						Ordinal:  1,
						Group:    "scheduling.k8s.io",
						Version:  "v1",
						Kind:     "PriorityClass",
						Resource: "priorityclasses",
						Name:     pcName,
					},
					Conditions: []metav1.Condition{
						{
							Type:               fleetv1beta1.WorkConditionTypeApplied,
							Status:             metav1.ConditionTrue,
							Reason:             string(ApplyOrReportDiffResTypeApplied),
							ObservedGeneration: 1,
						},
						{
							Type:               fleetv1beta1.WorkConditionTypeAvailable,
							Status:             metav1.ConditionTrue,
							Reason:             string(AvailabilityResultTypeAvailable),
							ObservedGeneration: 1,
						},
					},
				},
			}

			workStatusUpdatedActual := workStatusUpdated(memberReservedNSName3, workName, workConds, manifestConds, nil, nil)
			// Considering the presence of fixed delay in the parallelizer, the test case here
			// uses a longer timeout and interval.
			Eventually(workStatusUpdatedActual, eventuallyDuration*2, eventuallyInterval*2).Should(Succeed(), "Failed to update work status")
		})

		It("should create resources in parallel", func() {
			// The work applier in use for this environment is set to wait for a fixed delay between each
			// parallelizer call. If the parallelization is set up correctly, resources in the same wave
			// should have very close creation timestamps, while the creation timestamps between resources
			// in different waves should have a consistent gap (roughly the fixed delay).

			placedNS := &corev1.Namespace{}
			Eventually(memberClient3.Get(ctx, types.NamespacedName{Name: nsName}, placedNS), eventuallyDuration, eventuallyInterval).Should(Succeed(), "Failed to get the placed Namespace")

			placedPC := &schedulingv1.PriorityClass{}
			Eventually(memberClient3.Get(ctx, types.NamespacedName{Name: pcName}, placedPC), eventuallyDuration, eventuallyInterval).Should(Succeed(), "Failed to get the placed PriorityClass")

			gap := placedPC.CreationTimestamp.Sub(placedNS.CreationTimestamp.Time)
			// The two objects belong to the same wave; the creation timestamps should be very close.
			Expect(gap).To(BeNumerically("<=", time.Second), "The creation time gap between resources in the same wave is greater than or equal to the fixed delay")
		})

		AfterAll(func() {
			// Delete the Work object and related resources.
			deleteWorkObject(workName, memberReservedNSName3)

			// Remove the PriorityClass object if it still exists.
			Eventually(func() error {
				pc := &schedulingv1.PriorityClass{
					ObjectMeta: metav1.ObjectMeta{
						Name: pcName,
					},
				}
				return memberClient3.Delete(ctx, pc)
			}, eventuallyDuration, eventuallyInterval).Should(Succeed(), "Failed to remove the PriorityClass object")

			// Ensure that the AppliedWork object has been removed.
<<<<<<< HEAD
			appliedWorkRemovedActual := appliedWorkRemovedActual(workName)
=======
			appliedWorkRemovedActual := appliedWorkRemovedActual(memberClient3, workName)
>>>>>>> 30462ce8
			Eventually(appliedWorkRemovedActual, eventuallyDuration, eventuallyInterval).Should(Succeed(), "Failed to remove the AppliedWork object")

			workRemovedActual := testutilsactuals.WorkObjectRemovedActual(ctx, hubClient, workName, memberReservedNSName3)
			Eventually(workRemovedActual, eventuallyDuration, eventuallyInterval).Should(Succeed(), "Failed to remove the Work object")
			// The environment prepared by the envtest package does not support namespace
			// deletion; consequently this test suite would not attempt to verify its deletion.
		})
	})

	Context("two consecutive waves", Ordered, func() {
		workName := fmt.Sprintf(workNameTemplate, utils.RandStr())
		// The environment prepared by the envtest package does not support namespace
		// deletion; each test case would use a new namespace.
		nsName := fmt.Sprintf(nsNameTemplate, utils.RandStr())

		BeforeAll(func() {
			// Prepare a NS object.
			regularNS := ns.DeepCopy()
			regularNS.Name = nsName
			regularNSJSON := marshalK8sObjJSON(regularNS)

			// Prepare a ConfigMap object.
			regularCM := configMap.DeepCopy()
			regularCM.Namespace = nsName
			regularCMJSON := marshalK8sObjJSON(regularCM)

			// Create a new Work object with all the manifest JSONs.
			createWorkObject(workName, memberReservedNSName3, nil, nil, regularNSJSON, regularCMJSON)
		})

		// For simplicity reasons, this test case will skip some of the regular apply op result verification
		// (finalizer check, AppliedWork object check, etc.), as they have been repeatedly verified in different
		// test cases under similar conditions.

		It("should update the Work object status", func() {
			// Prepare the status information.
			workConds := []metav1.Condition{
				{
					Type:   fleetv1beta1.WorkConditionTypeApplied,
					Status: metav1.ConditionTrue,
					Reason: condition.WorkAllManifestsAppliedReason,
				},
				{
					Type:   fleetv1beta1.WorkConditionTypeAvailable,
					Status: metav1.ConditionTrue,
					Reason: condition.WorkAllManifestsAvailableReason,
				},
			}
			manifestConds := []fleetv1beta1.ManifestCondition{
				{
					Identifier: fleetv1beta1.WorkResourceIdentifier{
						Ordinal:  0,
						Group:    "",
						Version:  "v1",
						Kind:     "Namespace",
						Resource: "namespaces",
						Name:     nsName,
					},
					Conditions: []metav1.Condition{
						{
							Type:               fleetv1beta1.WorkConditionTypeApplied,
							Status:             metav1.ConditionTrue,
							Reason:             string(ApplyOrReportDiffResTypeApplied),
							ObservedGeneration: 0,
						},
						{
							Type:               fleetv1beta1.WorkConditionTypeAvailable,
							Status:             metav1.ConditionTrue,
							Reason:             string(AvailabilityResultTypeAvailable),
							ObservedGeneration: 0,
						},
					},
				},
				{
					Identifier: fleetv1beta1.WorkResourceIdentifier{
						Ordinal:   1,
						Group:     "",
						Version:   "v1",
						Kind:      "ConfigMap",
						Resource:  "configmaps",
						Name:      configMapName,
						Namespace: nsName,
					},
					Conditions: []metav1.Condition{
						{
							Type:               fleetv1beta1.WorkConditionTypeApplied,
							Status:             metav1.ConditionTrue,
							Reason:             string(ApplyOrReportDiffResTypeApplied),
							ObservedGeneration: 0,
						},
						{
							Type:               fleetv1beta1.WorkConditionTypeAvailable,
							Status:             metav1.ConditionTrue,
							Reason:             string(AvailabilityResultTypeAvailable),
							ObservedGeneration: 0,
						},
					},
				},
			}

			workStatusUpdatedActual := workStatusUpdated(memberReservedNSName3, workName, workConds, manifestConds, nil, nil)
			// Considering the presence of fixed delay in the parallelizer, the test case here
			// uses a longer timeout and interval.
			Eventually(workStatusUpdatedActual, eventuallyDuration*2, eventuallyInterval*2).Should(Succeed(), "Failed to update work status")
		})

		It("should create resources in waves", func() {
			// The work applier in use for this environment is set to wait for a fixed delay between each
			// parallelizer call. If the parallelization is set up correctly, resources in the same wave
			// should have very close creation timestamps, while the creation timestamps between resources
			// in different waves should have a consistent gap (roughly the fixed delay).

			placedNS := &corev1.Namespace{}
			Eventually(memberClient3.Get(ctx, types.NamespacedName{Name: nsName}, placedNS), eventuallyDuration, eventuallyInterval).Should(Succeed(), "Failed to get the placed Namespace")

			placedCM := &corev1.ConfigMap{}
			Eventually(memberClient3.Get(ctx, types.NamespacedName{Namespace: nsName, Name: configMapName}, placedCM), eventuallyDuration, eventuallyInterval).Should(Succeed(), "Failed to get the placed ConfigMap")

			gap := placedCM.CreationTimestamp.Sub(placedNS.CreationTimestamp.Time)
			Expect(gap).To(BeNumerically(">=", parallelizerFixedDelay), "The creation time gap between resources in different waves is less than the fixed delay")
			Expect(gap).To(BeNumerically("<", parallelizerFixedDelay*2), "The creation time gap between resources in different waves is at least twice as large as the fixed delay")
		})

		AfterAll(func() {
			// Delete the Work object and related resources.
			deleteWorkObject(workName, memberReservedNSName3)

			// Remove the ConfigMap object if it still exists.
			cmRemovedActual := regularConfigMapRemovedActual(memberClient3, nsName, configMapName)
			Eventually(cmRemovedActual, eventuallyDuration, eventuallyInterval).Should(Succeed(), "Failed to remove the ConfigMap object")

			// Ensure that the AppliedWork object has been removed.
<<<<<<< HEAD
			appliedWorkRemovedActual := appliedWorkRemovedActual(workName)
=======
			appliedWorkRemovedActual := appliedWorkRemovedActual(memberClient3, workName)
>>>>>>> 30462ce8
			Eventually(appliedWorkRemovedActual, eventuallyDuration, eventuallyInterval).Should(Succeed(), "Failed to remove the AppliedWork object")

			workRemovedActual := testutilsactuals.WorkObjectRemovedActual(ctx, hubClient, workName, memberReservedNSName3)
			Eventually(workRemovedActual, eventuallyDuration, eventuallyInterval).Should(Succeed(), "Failed to remove the Work object")
			// The environment prepared by the envtest package does not support namespace
			// deletion; consequently this test suite would not attempt to verify its deletion.
		})
	})

	Context("two non-consecutive waves", Ordered, func() {
		workName := fmt.Sprintf(workNameTemplate, utils.RandStr())
		// The environment prepared by the envtest package does not support namespace
		// deletion; each test case would use a new namespace.
		nsName := fmt.Sprintf(nsNameTemplate, utils.RandStr())

		roleName := "role-1"

		BeforeAll(func() {
			// Prepare a NS object.
			regularNS := ns.DeepCopy()
			regularNS.Name = nsName
			regularNSJSON := marshalK8sObjJSON(regularNS)

			// Prepare a Role object.
			regularRole := &rbacv1.Role{
				TypeMeta: metav1.TypeMeta{
					APIVersion: "rbac.authorization.k8s.io/v1",
					Kind:       "Role",
				},
				ObjectMeta: metav1.ObjectMeta{
					Name:      roleName,
					Namespace: nsName,
				},
				Rules: []rbacv1.PolicyRule{},
			}
			regularRoleJSON := marshalK8sObjJSON(regularRole)

			// Create a new Work object with all the manifest JSONs.
			createWorkObject(workName, memberReservedNSName3, nil, nil, regularNSJSON, regularRoleJSON)
		})

		// For simplicity reasons, this test case will skip some of the regular apply op result verification
		// (finalizer check, AppliedWork object check, etc.), as they have been repeatedly verified in different
		// test cases under similar conditions.

		It("should update the Work object status", func() {
			// Prepare the status information.
			workConds := []metav1.Condition{
				{
					Type:   fleetv1beta1.WorkConditionTypeApplied,
					Status: metav1.ConditionTrue,
					Reason: condition.WorkAllManifestsAppliedReason,
				},
				{
					Type:   fleetv1beta1.WorkConditionTypeAvailable,
					Status: metav1.ConditionTrue,
					Reason: condition.WorkAllManifestsAvailableReason,
				},
			}
			manifestConds := []fleetv1beta1.ManifestCondition{
				{
					Identifier: fleetv1beta1.WorkResourceIdentifier{
						Ordinal:  0,
						Group:    "",
						Version:  "v1",
						Kind:     "Namespace",
						Resource: "namespaces",
						Name:     nsName,
					},
					Conditions: []metav1.Condition{
						{
							Type:               fleetv1beta1.WorkConditionTypeApplied,
							Status:             metav1.ConditionTrue,
							Reason:             string(ApplyOrReportDiffResTypeApplied),
							ObservedGeneration: 0,
						},
						{
							Type:               fleetv1beta1.WorkConditionTypeAvailable,
							Status:             metav1.ConditionTrue,
							Reason:             string(AvailabilityResultTypeAvailable),
							ObservedGeneration: 0,
						},
					},
				},
				{
					Identifier: fleetv1beta1.WorkResourceIdentifier{
						Ordinal:   1,
						Group:     "rbac.authorization.k8s.io",
						Version:   "v1",
						Kind:      "Role",
						Resource:  "roles",
						Name:      roleName,
						Namespace: nsName,
					},
					Conditions: []metav1.Condition{
						{
							Type:               fleetv1beta1.WorkConditionTypeApplied,
							Status:             metav1.ConditionTrue,
							Reason:             string(ApplyOrReportDiffResTypeApplied),
							ObservedGeneration: 0,
						},
						{
							Type:               fleetv1beta1.WorkConditionTypeAvailable,
							Status:             metav1.ConditionTrue,
							Reason:             string(AvailabilityResultTypeAvailable),
							ObservedGeneration: 0,
						},
					},
				},
			}

			workStatusUpdatedActual := workStatusUpdated(memberReservedNSName3, workName, workConds, manifestConds, nil, nil)
			// Considering the presence of fixed delay in the parallelizer, the test case here
			// uses a longer timeout and interval.
			Eventually(workStatusUpdatedActual, eventuallyDuration*2, eventuallyInterval*2).Should(Succeed(), "Failed to update work status")
		})

		It("should create resources in waves", func() {
			// The work applier in use for this environment is set to wait for a fixed delay between each
			// parallelizer call. If the parallelization is set up correctly, resources in the same wave
			// should have very close creation timestamps, while the creation timestamps between resources
			// in different waves should have a consistent gap (roughly the fixed delay).

			placedNS := &corev1.Namespace{}
			Eventually(memberClient3.Get(ctx, types.NamespacedName{Name: nsName}, placedNS), eventuallyDuration, eventuallyInterval).Should(Succeed(), "Failed to get the placed Namespace")

			placedRole := &rbacv1.Role{}
			Eventually(memberClient3.Get(ctx, types.NamespacedName{Namespace: nsName, Name: roleName}, placedRole), eventuallyDuration, eventuallyInterval).Should(Succeed(), "Failed to get the placed Role")

			gap := placedRole.CreationTimestamp.Sub(placedNS.CreationTimestamp.Time)
			Expect(gap).To(BeNumerically(">=", parallelizerFixedDelay), "The creation time gap between resources in different waves is less than the fixed delay")
			Expect(gap).To(BeNumerically("<", parallelizerFixedDelay*2), "The creation time gap between resources in different waves is at least twice as large as the fixed delay")
		})

		AfterAll(func() {
			// Delete the Work object and related resources.
			deleteWorkObject(workName, memberReservedNSName3)

			// Remove the Role object if it still exists.
			Eventually(func() error {
				cr := &rbacv1.Role{
					ObjectMeta: metav1.ObjectMeta{
						Name:      roleName,
						Namespace: nsName,
					},
				}
				if err := memberClient3.Delete(ctx, cr); err != nil && !errors.IsNotFound(err) {
					return fmt.Errorf("failed to deleete the role object: %w", err)
				}

				// Check that the Role object has been deleted.
				if err := memberClient3.Get(ctx, types.NamespacedName{Namespace: nsName, Name: roleName}, cr); !errors.IsNotFound(err) {
					return fmt.Errorf("role object still exists or an unexpected error occurred: %w", err)
				}
				return nil
			}, eventuallyDuration, eventuallyInterval).Should(Succeed(), "Failed to remove the Role object")

			// Ensure that the AppliedWork object has been removed.
<<<<<<< HEAD
			appliedWorkRemovedActual := appliedWorkRemovedActual(workName)
=======
			appliedWorkRemovedActual := appliedWorkRemovedActual(memberClient3, workName)
>>>>>>> 30462ce8
			Eventually(appliedWorkRemovedActual, eventuallyDuration, eventuallyInterval).Should(Succeed(), "Failed to remove the AppliedWork object")

			workRemovedActual := testutilsactuals.WorkObjectRemovedActual(ctx, hubClient, workName, memberReservedNSName3)
			Eventually(workRemovedActual, eventuallyDuration, eventuallyInterval).Should(Succeed(), "Failed to remove the Work object")
			// The environment prepared by the envtest package does not support namespace
			// deletion; consequently this test suite would not attempt to verify its deletion.
		})
	})

	Context("all waves", Ordered, func() {
		//workName := fmt.Sprintf(workNameTemplate, utils.RandStr())
		// The environment prepared by the envtest package does not support namespace
		// deletion; each test case would use a new namespace.
		nsName := fmt.Sprintf(nsNameTemplate, utils.RandStr())

		// The array below includes objects of all known resource types for waved
		// processing, plus a few objects of unknown resource types.
		objectsOfVariousResourceTypes := []client.Object{
			// Wave 0 objects.
			// Namespace object is created separately.
			&schedulingv1.PriorityClass{
				TypeMeta: metav1.TypeMeta{
					APIVersion: "scheduling.k8s.io/v1",
					Kind:       "PriorityClass",
				},
				ObjectMeta: metav1.ObjectMeta{
					Name: fmt.Sprintf("pc-%s", utils.RandStr()),
				},
				Value: 1000,
			},
			// Wave 1 objects.
			&networkingv1.NetworkPolicy{
				TypeMeta: metav1.TypeMeta{
					APIVersion: "networking.k8s.io/v1",
					Kind:       "NetworkPolicy",
				},
				ObjectMeta: metav1.ObjectMeta{
					Name:      fmt.Sprintf("np-%s", utils.RandStr()),
					Namespace: nsName,
				},
				Spec: networkingv1.NetworkPolicySpec{
					PodSelector: metav1.LabelSelector{},
				},
			},
			&corev1.ResourceQuota{
				TypeMeta: metav1.TypeMeta{
					APIVersion: "v1",
					Kind:       "ResourceQuota",
				},
				ObjectMeta: metav1.ObjectMeta{
					Name:      fmt.Sprintf("rq-%s", utils.RandStr()),
					Namespace: nsName,
				},
				Spec: corev1.ResourceQuotaSpec{},
			},
			&corev1.LimitRange{
				TypeMeta: metav1.TypeMeta{
					APIVersion: "v1",
					Kind:       "LimitRange",
				},
				ObjectMeta: metav1.ObjectMeta{
					Name:      fmt.Sprintf("lr-%s", utils.RandStr()),
					Namespace: nsName,
				},
				Spec: corev1.LimitRangeSpec{},
			},
			&policyv1.PodDisruptionBudget{
				TypeMeta: metav1.TypeMeta{
					APIVersion: "policy/v1",
					Kind:       "PodDisruptionBudget",
				},
				ObjectMeta: metav1.ObjectMeta{
					Name:      fmt.Sprintf("pdb-%s", utils.RandStr()),
					Namespace: nsName,
				},
				Spec: policyv1.PodDisruptionBudgetSpec{
					Selector: &metav1.LabelSelector{},
				},
			},
			&corev1.ServiceAccount{
				TypeMeta: metav1.TypeMeta{
					APIVersion: "v1",
					Kind:       "ServiceAccount",
				},
				ObjectMeta: metav1.ObjectMeta{
					Name:      fmt.Sprintf("sa-%s", utils.RandStr()),
					Namespace: nsName,
				},
			},
			&corev1.Secret{
				TypeMeta: metav1.TypeMeta{
					APIVersion: "v1",
					Kind:       "Secret",
				},
				ObjectMeta: metav1.ObjectMeta{
					Name:      fmt.Sprintf("secret-%s", utils.RandStr()),
					Namespace: nsName,
				},
				Type: corev1.SecretTypeOpaque,
			},
			&corev1.ConfigMap{
				TypeMeta: metav1.TypeMeta{
					APIVersion: "v1",
					Kind:       "ConfigMap",
				},
				ObjectMeta: metav1.ObjectMeta{
					Name:      fmt.Sprintf("cm-%s", utils.RandStr()),
					Namespace: nsName,
				},
			},
			&storagev1.StorageClass{
				TypeMeta: metav1.TypeMeta{
					APIVersion: "storage.k8s.io/v1",
					Kind:       "StorageClass",
				},
				ObjectMeta: metav1.ObjectMeta{
					Name: fmt.Sprintf("sc-%s", utils.RandStr()),
				},
				Provisioner: "kubernetes.io/no-provisioner",
			},
			&corev1.PersistentVolume{
				TypeMeta: metav1.TypeMeta{
					APIVersion: "v1",
					Kind:       "PersistentVolume",
				},
				ObjectMeta: metav1.ObjectMeta{
					Name: fmt.Sprintf("pv-%s", utils.RandStr()),
				},
				Spec: corev1.PersistentVolumeSpec{
					Capacity: corev1.ResourceList{
						corev1.ResourceStorage: resource.MustParse("1Gi"),
					},
					AccessModes: []corev1.PersistentVolumeAccessMode{
						corev1.ReadWriteOnce,
					},
					PersistentVolumeSource: corev1.PersistentVolumeSource{
						HostPath: &corev1.HostPathVolumeSource{
							Path: "/mnt/data",
						},
					},
				},
			},
			&corev1.PersistentVolumeClaim{
				TypeMeta: metav1.TypeMeta{
					APIVersion: "v1",
					Kind:       "PersistentVolumeClaim",
				},
				ObjectMeta: metav1.ObjectMeta{
					Name:      fmt.Sprintf("pvc-%s", utils.RandStr()),
					Namespace: nsName,
				},
				Spec: corev1.PersistentVolumeClaimSpec{
					AccessModes: []corev1.PersistentVolumeAccessMode{
						corev1.ReadWriteOnce,
					},
					Resources: corev1.VolumeResourceRequirements{
						Requests: corev1.ResourceList{
							corev1.ResourceStorage: resource.MustParse("1Gi"),
						},
					},
				},
			},
			&apiextensionsv1.CustomResourceDefinition{
				TypeMeta: metav1.TypeMeta{
					APIVersion: "apiextensions.k8s.io/v1",
					Kind:       "CustomResourceDefinition",
				},
				ObjectMeta: metav1.ObjectMeta{
					Name: "bars.example.com",
				},
				Spec: apiextensionsv1.CustomResourceDefinitionSpec{
					Group: "example.com",
					Names: apiextensionsv1.CustomResourceDefinitionNames{
						Plural:   "bars",
						Kind:     "Bar",
						Singular: "bar",
					},
					Scope: apiextensionsv1.NamespaceScoped,
					Versions: []apiextensionsv1.CustomResourceDefinitionVersion{{
						Name:    "v1",
						Served:  true,
						Storage: true,
						Schema: &apiextensionsv1.CustomResourceValidation{
							OpenAPIV3Schema: &apiextensionsv1.JSONSchemaProps{
								Type: "object",
								Properties: map[string]apiextensionsv1.JSONSchemaProps{
									"spec": {
										Type: "object",
										Properties: map[string]apiextensionsv1.JSONSchemaProps{
											"placeholder": {
												Type: "string",
											},
										},
									},
								},
							},
						},
					}},
				},
			},
			&networkingv1.IngressClass{
				TypeMeta: metav1.TypeMeta{
					APIVersion: "networking.k8s.io/v1",
					Kind:       "IngressClass",
				},
				ObjectMeta: metav1.ObjectMeta{
					Name: fmt.Sprintf("ic-%s", utils.RandStr()),
				},
				Spec: networkingv1.IngressClassSpec{
					Controller: "example.com/ingress-controller",
				},
			},
			// Wave 2 objects.
			&rbacv1.ClusterRole{
				TypeMeta: metav1.TypeMeta{
					APIVersion: "rbac.authorization.k8s.io/v1",
					Kind:       "ClusterRole",
				},
				ObjectMeta: metav1.ObjectMeta{
					Name: fmt.Sprintf("cr-%s", utils.RandStr()),
				},
				Rules: []rbacv1.PolicyRule{},
			},
			&rbacv1.Role{
				TypeMeta: metav1.TypeMeta{
					APIVersion: "rbac.authorization.k8s.io/v1",
					Kind:       "Role",
				},
				ObjectMeta: metav1.ObjectMeta{
					Name:      fmt.Sprintf("role-%s", utils.RandStr()),
					Namespace: nsName,
				},
				Rules: []rbacv1.PolicyRule{},
			},
			// Wave 3 objects.
			&rbacv1.ClusterRoleBinding{
				TypeMeta: metav1.TypeMeta{
					APIVersion: "rbac.authorization.k8s.io/v1",
					Kind:       "ClusterRoleBinding",
				},
				ObjectMeta: metav1.ObjectMeta{
					Name: fmt.Sprintf("crb-%s", utils.RandStr()),
				},
				Subjects: []rbacv1.Subject{},
				RoleRef: rbacv1.RoleRef{
					APIGroup: "rbac.authorization.k8s.io",
					Kind:     "ClusterRole",
					Name:     "dummy",
				},
			},
			&rbacv1.RoleBinding{
				TypeMeta: metav1.TypeMeta{
					APIVersion: "rbac.authorization.k8s.io/v1",
					Kind:       "RoleBinding",
				},
				ObjectMeta: metav1.ObjectMeta{
					Name:      fmt.Sprintf("rb-%s", utils.RandStr()),
					Namespace: nsName,
				},
				Subjects: []rbacv1.Subject{},
				RoleRef: rbacv1.RoleRef{
					APIGroup: "rbac.authorization.k8s.io",
					Kind:     "Role",
					Name:     "dummy",
				},
			},
			// Wave 4 objects.
			&corev1.Service{
				TypeMeta: metav1.TypeMeta{
					APIVersion: "v1",
					Kind:       "Service",
				},
				ObjectMeta: metav1.ObjectMeta{
					Name:      fmt.Sprintf("svc-%s", utils.RandStr()),
					Namespace: nsName,
				},
				Spec: corev1.ServiceSpec{
					Selector: map[string]string{},
					Ports: []corev1.ServicePort{
						{
							Name: "http",
							Port: 80,
						},
					},
				},
			},
			&appsv1.DaemonSet{
				TypeMeta: metav1.TypeMeta{
					APIVersion: "apps/v1",
					Kind:       "DaemonSet",
				},
				ObjectMeta: metav1.ObjectMeta{
					Name:      fmt.Sprintf("ds-%s", utils.RandStr()),
					Namespace: nsName,
				},
				Spec: appsv1.DaemonSetSpec{
					Selector: &metav1.LabelSelector{
						MatchLabels: map[string]string{
							dummyLabelKey: dummyLabelValue1,
						},
					},
					Template: corev1.PodTemplateSpec{
						ObjectMeta: metav1.ObjectMeta{
							Labels: map[string]string{
								dummyLabelKey: dummyLabelValue1,
							},
						},
						Spec: corev1.PodSpec{
							Containers: []corev1.Container{
								{
									Name:  "busybox",
									Image: "busybox",
								},
							},
						},
					},
				},
			},
			&corev1.Pod{
				TypeMeta: metav1.TypeMeta{
					APIVersion: "v1",
					Kind:       "Pod",
				},
				ObjectMeta: metav1.ObjectMeta{
					Name:      fmt.Sprintf("pod-%s", utils.RandStr()),
					Namespace: nsName,
				},
				Spec: corev1.PodSpec{
					Containers: []corev1.Container{
						{
							Name:  "busybox",
							Image: "busybox",
						},
					},
				},
			},
			&corev1.ReplicationController{
				TypeMeta: metav1.TypeMeta{
					APIVersion: "v1",
					Kind:       "ReplicationController",
				},
				ObjectMeta: metav1.ObjectMeta{
					Name:      fmt.Sprintf("rc-%s", utils.RandStr()),
					Namespace: nsName,
				},
				Spec: corev1.ReplicationControllerSpec{
					Selector: map[string]string{
						dummyLabelKey: dummyLabelValue2,
					},
					Template: &corev1.PodTemplateSpec{
						ObjectMeta: metav1.ObjectMeta{
							Labels: map[string]string{
								dummyLabelKey: dummyLabelValue2,
							},
						},
						Spec: corev1.PodSpec{
							Containers: []corev1.Container{
								{
									Name:  "busybox",
									Image: "busybox",
								},
							},
						},
					},
				},
			},
			&appsv1.ReplicaSet{
				TypeMeta: metav1.TypeMeta{
					APIVersion: "apps/v1",
					Kind:       "ReplicaSet",
				},
				ObjectMeta: metav1.ObjectMeta{
					Name:      fmt.Sprintf("rs-%s", utils.RandStr()),
					Namespace: nsName,
				},
				Spec: appsv1.ReplicaSetSpec{
					Selector: &metav1.LabelSelector{
						MatchLabels: map[string]string{
							dummyLabelKey: dummyLabelValue3,
						},
					},
					Template: corev1.PodTemplateSpec{
						ObjectMeta: metav1.ObjectMeta{
							Labels: map[string]string{
								dummyLabelKey: dummyLabelValue3,
							},
						},
						Spec: corev1.PodSpec{
							Containers: []corev1.Container{
								{
									Name:  "busybox",
									Image: "busybox",
								},
							},
						},
					},
				},
			},
			&appsv1.Deployment{
				TypeMeta: metav1.TypeMeta{
					APIVersion: "apps/v1",
					Kind:       "Deployment",
				},
				ObjectMeta: metav1.ObjectMeta{
					Name:      fmt.Sprintf("deploy-%s", utils.RandStr()),
					Namespace: nsName,
				},
				Spec: appsv1.DeploymentSpec{
					Selector: &metav1.LabelSelector{
						MatchLabels: map[string]string{
							dummyLabelKey: dummyLabelValue4,
						},
					},
					Template: corev1.PodTemplateSpec{
						ObjectMeta: metav1.ObjectMeta{
							Labels: map[string]string{
								dummyLabelKey: dummyLabelValue4,
							},
						},
						Spec: corev1.PodSpec{
							Containers: []corev1.Container{
								{
									Name:  "busybox",
									Image: "busybox",
								},
							},
						},
					},
				},
			},
			&autoscalingv1.HorizontalPodAutoscaler{
				TypeMeta: metav1.TypeMeta{
					APIVersion: "autoscaling/v1",
					Kind:       "HorizontalPodAutoscaler",
				},
				ObjectMeta: metav1.ObjectMeta{
					Name:      fmt.Sprintf("hpa-%s", utils.RandStr()),
					Namespace: nsName,
				},
				Spec: autoscalingv1.HorizontalPodAutoscalerSpec{
					ScaleTargetRef: autoscalingv1.CrossVersionObjectReference{
						Kind: "Deployment",
						Name: "dummy",
					},
					MaxReplicas: 10,
					MinReplicas: ptr.To(int32(1)),
				},
			},
			&appsv1.StatefulSet{
				TypeMeta: metav1.TypeMeta{
					APIVersion: "apps/v1",
					Kind:       "StatefulSet",
				},
				ObjectMeta: metav1.ObjectMeta{
					Name:      fmt.Sprintf("sts-%s", utils.RandStr()),
					Namespace: nsName,
				},
				Spec: appsv1.StatefulSetSpec{
					Selector: &metav1.LabelSelector{
						MatchLabels: map[string]string{
							dummyLabelKey: dummyLabelValue5,
						},
					},
					Template: corev1.PodTemplateSpec{
						ObjectMeta: metav1.ObjectMeta{
							Labels: map[string]string{
								dummyLabelKey: dummyLabelValue5,
							},
						},
						Spec: corev1.PodSpec{
							Containers: []corev1.Container{
								{
									Name:  "busybox",
									Image: "busybox",
								},
							},
						},
					},
				},
			},
			&batchv1.Job{
				TypeMeta: metav1.TypeMeta{
					APIVersion: "batch/v1",
					Kind:       "Job",
				},
				ObjectMeta: metav1.ObjectMeta{
					Name:      fmt.Sprintf("job-%s", utils.RandStr()),
					Namespace: nsName,
				},
				Spec: batchv1.JobSpec{
					Template: corev1.PodTemplateSpec{
						ObjectMeta: metav1.ObjectMeta{},
						Spec: corev1.PodSpec{
							Containers: []corev1.Container{
								{
									Name:  "busybox",
									Image: "busybox",
								},
							},
							RestartPolicy: corev1.RestartPolicyNever,
						},
					},
				},
			},
			&batchv1.CronJob{
				TypeMeta: metav1.TypeMeta{
					APIVersion: "batch/v1",
					Kind:       "CronJob",
				},
				ObjectMeta: metav1.ObjectMeta{
					Name:      fmt.Sprintf("cj-%s", utils.RandStr()),
					Namespace: nsName,
				},
				Spec: batchv1.CronJobSpec{
					JobTemplate: batchv1.JobTemplateSpec{
						Spec: batchv1.JobSpec{
							Template: corev1.PodTemplateSpec{
								ObjectMeta: metav1.ObjectMeta{},
								Spec: corev1.PodSpec{
									Containers: []corev1.Container{
										{
											Name:  "busybox",
											Image: "busybox",
										},
									},
									RestartPolicy: corev1.RestartPolicyNever,
								},
							},
						},
					},
					Schedule: "*/1 * * * *",
				},
			},
			&networkingv1.Ingress{
				TypeMeta: metav1.TypeMeta{
					APIVersion: "networking.k8s.io/v1",
					Kind:       "Ingress",
				},
				ObjectMeta: metav1.ObjectMeta{
					Name:      fmt.Sprintf("ing-%s", utils.RandStr()),
					Namespace: nsName,
				},
				Spec: networkingv1.IngressSpec{
					Rules: []networkingv1.IngressRule{
						{
							Host: "example.com",
							IngressRuleValue: networkingv1.IngressRuleValue{
								HTTP: &networkingv1.HTTPIngressRuleValue{
									Paths: []networkingv1.HTTPIngressPath{
										{
											Path:     "/",
											PathType: ptr.To(networkingv1.PathTypePrefix),
											Backend: networkingv1.IngressBackend{
												Service: &networkingv1.IngressServiceBackend{
													Name: "placeholder",
													Port: networkingv1.ServiceBackendPort{
														Number: 80,
													},
												},
											},
										},
									},
								},
							},
						},
					},
				},
			},
			// Wave 5 objects.
			// The APIService object is not included due to setup complications.
			&admissionregistrationv1.ValidatingWebhookConfiguration{
				TypeMeta: metav1.TypeMeta{
					APIVersion: "admissionregistration.k8s.io/v1",
					Kind:       "ValidatingWebhookConfiguration",
				},
				ObjectMeta: metav1.ObjectMeta{
					Name: fmt.Sprintf("vwc-%s", utils.RandStr()),
				},
				Webhooks: []admissionregistrationv1.ValidatingWebhook{},
			},
			&admissionregistrationv1.MutatingWebhookConfiguration{
				TypeMeta: metav1.TypeMeta{
					APIVersion: "admissionregistration.k8s.io/v1",
					Kind:       "MutatingWebhookConfiguration",
				},
				ObjectMeta: metav1.ObjectMeta{
					Name: fmt.Sprintf("mwc-%s", utils.RandStr()),
				},
				Webhooks: []admissionregistrationv1.MutatingWebhook{},
			},
			// Unknown resource types (no wave assigned by default); should always get processed at last.
			&discoveryv1.EndpointSlice{
				TypeMeta: metav1.TypeMeta{
					APIVersion: "discovery.k8s.io/v1",
					Kind:       "EndpointSlice",
				},
				ObjectMeta: metav1.ObjectMeta{
					Name:      fmt.Sprintf("eps-%s", utils.RandStr()),
					Namespace: nsName,
				},
				AddressType: discoveryv1.AddressTypeIPv4,
				Endpoints:   []discoveryv1.Endpoint{},
			},
		}

		BeforeAll(func() {
			allManifestJSONByteArrs := make([][]byte, 0, len(objectsOfVariousResourceTypes)+1)

			// Prepare a NS object.
			regularNS := ns.DeepCopy()
			regularNS.Name = nsName
			regularNSJSON := marshalK8sObjJSON(regularNS)
			allManifestJSONByteArrs = append(allManifestJSONByteArrs, regularNSJSON)

			// Prepare all other objects.
			for idx := range objectsOfVariousResourceTypes {
				obj := objectsOfVariousResourceTypes[idx]
				allManifestJSONByteArrs = append(allManifestJSONByteArrs, marshalK8sObjJSON(obj))
			}
			// Shuffle the manifest JSONs.
			rand.Shuffle(len(allManifestJSONByteArrs), func(i, j int) {
				allManifestJSONByteArrs[i], allManifestJSONByteArrs[j] = allManifestJSONByteArrs[j], allManifestJSONByteArrs[i]
			})

			// Create a new Work object with all the manifest JSONs.
			createWorkObject(workName, memberReservedNSName3, nil, nil, allManifestJSONByteArrs...)
		})

		// For simplicity reasons, this test case will skip some of the regular apply op result verification
		// (finalizer check, AppliedWork object check, etc.), as they have been repeatedly verified in different
		// test cases under similar conditions.

		It("should update the Work object status", func() {
			Eventually(func() error {
				work := &fleetv1beta1.Work{}
				if err := hubClient.Get(ctx, client.ObjectKey{Name: workName, Namespace: memberReservedNSName3}, work); err != nil {
					return fmt.Errorf("failed to retrieve the Work object: %w", err)
				}

				// Compare only the work conditions for simplicity reasons.
				wantWorkConds := []metav1.Condition{
					{
						Type:   fleetv1beta1.WorkConditionTypeApplied,
						Status: metav1.ConditionTrue,
						Reason: condition.WorkAllManifestsAppliedReason,
					},
					{
						Type:   fleetv1beta1.WorkConditionTypeAvailable,
						Status: metav1.ConditionFalse,
						// In the current test environment some API objects will never become available.
						Reason: condition.WorkNotAllManifestsAvailableReason,
					},
				}
				for idx := range wantWorkConds {
					wantWorkConds[idx].ObservedGeneration = work.Generation
				}
				if diff := cmp.Diff(
					work.Status.Conditions, wantWorkConds,
					ignoreFieldConditionLTTMsg,
				); diff != "" {
					return fmt.Errorf("Work status conditions mismatch (-got, +want):\n%s", diff)
				}
				return nil
				// As each wave starts with a fixed delay, and this specific test case involves all the waves,
				// the test spec here uses a longer timeout and interval.
			}, eventuallyDuration*10, eventuallyInterval*5).Should(Succeed(), "Failed to update work status")
		})

		It("should process manifests in waves", func() {
			creationTimestampsPerWave := make(map[waveNumber][]metav1.Time, len(defaultWaveNumberByResourceType))
			for idx := range objectsOfVariousResourceTypes {
				obj := objectsOfVariousResourceTypes[idx]
				objGK := obj.GetObjectKind().GroupVersionKind().GroupKind()
				objVer := obj.GetObjectKind().GroupVersionKind().Version
				objResTyp, err := memberClient3.RESTMapper().RESTMapping(objGK, objVer)
				Expect(err).NotTo(HaveOccurred(), "Failed to get the resource type of an object")

				processedObj := obj.DeepCopyObject().(client.Object)
				Expect(memberClient3.Get(ctx, client.ObjectKey{Namespace: obj.GetNamespace(), Name: obj.GetName()}, processedObj)).To(Succeed(), "Failed to get a placed object")

				waveNum, ok := defaultWaveNumberByResourceType[objResTyp.Resource.Resource]
				if !ok {
					waveNum = lastWave
				}

				timestamps := creationTimestampsPerWave[waveNum]
				if timestamps == nil {
					timestamps = make([]metav1.Time, 0, 1)
				}
				timestamps = append(timestamps, processedObj.GetCreationTimestamp())
				creationTimestampsPerWave[waveNum] = timestamps
			}

			expectedWaveNums := []waveNumber{0, 1, 2, 3, 4, 5, lastWave}
			// Do a sanity check.
			Expect(len(creationTimestampsPerWave)).To(Equal(len(expectedWaveNums)), "The number of waves does not match the expectation")
			var observedLatestCreationTimestampInLastWave *metav1.Time
			for _, waveNum := range expectedWaveNums {
				By(fmt.Sprintf("checking wave %d", waveNum))

				timestamps := creationTimestampsPerWave[waveNum]
				// Do a sanity check.
				Expect(timestamps).NotTo(BeEmpty(), "No creation timestamps recorded for a wave")

				// Check that timestamps in the same wave are close enough.
				slices.SortFunc(timestamps, func(a, b metav1.Time) int {
					return a.Time.Compare(b.Time)
				})

				earliest := timestamps[0]
				latest := timestamps[len(timestamps)-1]
				gapWithinWave := latest.Sub(earliest.Time)
				// Normally all resources in the same wave should be created within a very short time window,
				// usually within a few tens of milliseconds; here the test spec uses a more forgiving threshold
				// of 2 seconds to avoid flakiness.
				Expect(gapWithinWave).To(BeNumerically("<", time.Second*2), "The creation time gap between resources in the same wave is larger than expected")

				if observedLatestCreationTimestampInLastWave != nil {
					// Check that the current wave is processed after the last wave with a fixed delay.
					gapBetweenWaves := earliest.Sub(observedLatestCreationTimestampInLastWave.Time)
					Expect(gapBetweenWaves).To(BeNumerically(">=", parallelizerFixedDelay), "The creation time gap between resources in different waves is less than the fixed delay")
					Expect(gapBetweenWaves).To(BeNumerically("<", parallelizerFixedDelay*2), "The creation time gap between resources in different waves is at least twice as large as the fixed delay")
				}

				observedLatestCreationTimestampInLastWave = &timestamps[len(timestamps)-1]
			}
		})

		AfterAll(func() {
			// Delete the Work object and related resources.
			deleteWorkObject(workName, memberReservedNSName3)

			// Remove all the placed objects if they still exist.
			for idx := range objectsOfVariousResourceTypes {
				objCopy := objectsOfVariousResourceTypes[idx].DeepCopyObject().(client.Object)
				gvk := objCopy.GetObjectKind().GroupVersionKind()
				switch {
				case gvk.Group == "" && gvk.Kind == "PersistentVolume":
					// Skip the PV resources as their deletion might get stuck in the test environment.
					// This in most cases should have no side effect as the tests do not reuse namespaces and
					// the resources have random suffixes in their names.
					continue
				case gvk.Group == "" && gvk.Kind == "PersistentVolumeClaim":
					// For the same reason as above, skip the PVC resources.
					continue
				case gvk.Group == "" && gvk.Kind == "ReplicationController":
					// For the same reason as above, skip the RC resources.
					continue
				case gvk.Group == "batch" && gvk.Kind == "Job":
					// For the same reason as above, skip the Job resources.
					continue
				}
				placeholder := objCopy.DeepCopyObject().(client.Object)

				Eventually(func() error {
					if err := memberClient3.Delete(ctx, objCopy); err != nil && !errors.IsNotFound(err) {
						return fmt.Errorf("failed to delete the object: %w", err)
					}

					// Check that the object has been deleted.
					if err := memberClient3.Get(ctx, client.ObjectKey{Namespace: objCopy.GetNamespace(), Name: objCopy.GetName()}, placeholder); !errors.IsNotFound(err) {
						return fmt.Errorf("object still exists or an unexpected error occurred: %w", err)
					}
					return nil
				}, eventuallyDuration, eventuallyInterval).Should(Succeed(), "Failed to remove a placed object (idx: %d)", idx)
			}

			// Ensure that the AppliedWork object has been removed.
<<<<<<< HEAD
			appliedWorkRemovedActual := appliedWorkRemovedActual(workName)
=======
			appliedWorkRemovedActual := appliedWorkRemovedActual(memberClient3, workName)
>>>>>>> 30462ce8
			Eventually(appliedWorkRemovedActual, eventuallyDuration, eventuallyInterval).Should(Succeed(), "Failed to remove the AppliedWork object")

			workRemovedActual := testutilsactuals.WorkObjectRemovedActual(ctx, hubClient, workName, memberReservedNSName3)
			Eventually(workRemovedActual, eventuallyDuration, eventuallyInterval).Should(Succeed(), "Failed to remove the Work object")
			// The environment prepared by the envtest package does not support namespace
			// deletion; consequently this test suite would not attempt to verify its deletion.
		})
	})
})<|MERGE_RESOLUTION|>--- conflicted
+++ resolved
@@ -197,11 +197,7 @@
 			}, eventuallyDuration, eventuallyInterval).Should(Succeed(), "Failed to remove the PriorityClass object")
 
 			// Ensure that the AppliedWork object has been removed.
-<<<<<<< HEAD
-			appliedWorkRemovedActual := appliedWorkRemovedActual(workName)
-=======
 			appliedWorkRemovedActual := appliedWorkRemovedActual(memberClient3, workName)
->>>>>>> 30462ce8
 			Eventually(appliedWorkRemovedActual, eventuallyDuration, eventuallyInterval).Should(Succeed(), "Failed to remove the AppliedWork object")
 
 			workRemovedActual := testutilsactuals.WorkObjectRemovedActual(ctx, hubClient, workName, memberReservedNSName3)
@@ -334,11 +330,7 @@
 			Eventually(cmRemovedActual, eventuallyDuration, eventuallyInterval).Should(Succeed(), "Failed to remove the ConfigMap object")
 
 			// Ensure that the AppliedWork object has been removed.
-<<<<<<< HEAD
-			appliedWorkRemovedActual := appliedWorkRemovedActual(workName)
-=======
 			appliedWorkRemovedActual := appliedWorkRemovedActual(memberClient3, workName)
->>>>>>> 30462ce8
 			Eventually(appliedWorkRemovedActual, eventuallyDuration, eventuallyInterval).Should(Succeed(), "Failed to remove the AppliedWork object")
 
 			workRemovedActual := testutilsactuals.WorkObjectRemovedActual(ctx, hubClient, workName, memberReservedNSName3)
@@ -497,11 +489,7 @@
 			}, eventuallyDuration, eventuallyInterval).Should(Succeed(), "Failed to remove the Role object")
 
 			// Ensure that the AppliedWork object has been removed.
-<<<<<<< HEAD
-			appliedWorkRemovedActual := appliedWorkRemovedActual(workName)
-=======
 			appliedWorkRemovedActual := appliedWorkRemovedActual(memberClient3, workName)
->>>>>>> 30462ce8
 			Eventually(appliedWorkRemovedActual, eventuallyDuration, eventuallyInterval).Should(Succeed(), "Failed to remove the AppliedWork object")
 
 			workRemovedActual := testutilsactuals.WorkObjectRemovedActual(ctx, hubClient, workName, memberReservedNSName3)
@@ -1270,11 +1258,7 @@
 			}
 
 			// Ensure that the AppliedWork object has been removed.
-<<<<<<< HEAD
-			appliedWorkRemovedActual := appliedWorkRemovedActual(workName)
-=======
 			appliedWorkRemovedActual := appliedWorkRemovedActual(memberClient3, workName)
->>>>>>> 30462ce8
 			Eventually(appliedWorkRemovedActual, eventuallyDuration, eventuallyInterval).Should(Succeed(), "Failed to remove the AppliedWork object")
 
 			workRemovedActual := testutilsactuals.WorkObjectRemovedActual(ctx, hubClient, workName, memberReservedNSName3)
