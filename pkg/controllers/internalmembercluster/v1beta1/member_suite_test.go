--- conflicted
+++ resolved
@@ -21,6 +21,7 @@
 	"path/filepath"
 	"sync"
 	"testing"
+	"time"
 
 	. "github.com/onsi/ginkgo/v2"
 	. "github.com/onsi/gomega"
@@ -378,11 +379,7 @@
 
 	// This controller is created for testing purposes only; no reconciliation loop is actually
 	// run.
-<<<<<<< HEAD
-	workApplier1 = workapplier.NewReconciler(hubClient, member1ReservedNSName, nil, nil, nil, nil, 0, 1, true, 60, nil)
-=======
-	workApplier1 = workapplier.NewReconciler(hubClient, member1ReservedNSName, nil, nil, nil, nil, 0, 1, time.Second*5, time.Second*5, time.Minute, true, 60)
->>>>>>> 4ff0b9a2
+	workApplier1 = workapplier.NewReconciler(hubClient, member1ReservedNSName, nil, nil, nil, nil, 0, 1, time.Minute, true, 60, nil)
 
 	propertyProvider1 = &manuallyUpdatedProvider{}
 	member1Reconciler, err := NewReconciler(ctx, hubClient, member1Cfg, member1Client, workApplier1, propertyProvider1)
@@ -405,11 +402,7 @@
 
 	// This controller is created for testing purposes only; no reconciliation loop is actually
 	// run.
-<<<<<<< HEAD
-	workApplier2 = workapplier.NewReconciler(hubClient, member2ReservedNSName, nil, nil, nil, nil, 0, 1, true, 60, nil)
-=======
-	workApplier2 = workapplier.NewReconciler(hubClient, member2ReservedNSName, nil, nil, nil, nil, 0, 1, time.Second*5, time.Second*5, time.Minute, true, 60)
->>>>>>> 4ff0b9a2
+	workApplier2 = workapplier.NewReconciler(hubClient, member2ReservedNSName, nil, nil, nil, nil, 0, 1, time.Minute, true, 60, nil)
 
 	member2Reconciler, err := NewReconciler(ctx, hubClient, member2Cfg, member2Client, workApplier2, nil)
 	Expect(err).NotTo(HaveOccurred())
