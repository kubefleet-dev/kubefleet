--- conflicted
+++ resolved
@@ -20,11 +20,6 @@
 	metav1 "k8s.io/apimachinery/pkg/apis/meta/v1"
 	"k8s.io/apimachinery/pkg/runtime"
 	"k8s.io/klog/v2"
-<<<<<<< HEAD
-
-	placementv1beta1 "github.com/kubefleet-dev/kubefleet/apis/placement/v1beta1"
-=======
->>>>>>> f1b1bd76
 )
 
 // +genclient
@@ -82,15 +77,6 @@
 	Data map[string]runtime.RawExtension `json:"data"`
 }
 
-<<<<<<< HEAD
-// +kubebuilder:object:generate=false
-// EnvelopeReader is an interface that allows retrieval of common information across all envelope CRs.
-//
-// Note (chenyu1): controller-gen should skip this type.
-type EnvelopeReader interface {
-	// GetManifests returns the manifests in the envelope.
-	GetManifests() map[string]Manifest
-=======
 // ResourceEnvelopeList contains a list of ResourceEnvelope objects.
 // +kubebuilder:resource:scope=Namespaced
 // +k8s:deepcopy-gen:interfaces=k8s.io/apimachinery/pkg/runtime.Object
@@ -115,7 +101,6 @@
 type EnvelopeReader interface {
 	// GetData returns the raw data in the envelope.
 	GetData() map[string]runtime.RawExtension
->>>>>>> f1b1bd76
 
 	// GetEnvelopeObjRef returns a klog object reference to the envelope.
 	GetEnvelopeObjRef() klog.ObjectRef
@@ -139,13 +124,8 @@
 
 // Implements the EnvelopeReader interface for ClusterResourceEnvelope.
 
-<<<<<<< HEAD
-func (e *ClusterResourceEnvelope) GetManifests() map[string]Manifest {
-	return e.Spec.Manifests
-=======
 func (e *ClusterResourceEnvelope) GetData() map[string]runtime.RawExtension {
 	return e.Data
->>>>>>> f1b1bd76
 }
 
 func (e *ClusterResourceEnvelope) GetEnvelopeObjRef() klog.ObjectRef {
@@ -153,22 +133,13 @@
 }
 
 func (e *ClusterResourceEnvelope) GetEnvelopeType() string {
-<<<<<<< HEAD
-	return string(placementv1beta1.ClusterResourceEnvelopeType)
-=======
 	return string(ClusterResourceEnvelopeType)
->>>>>>> f1b1bd76
 }
 
 // Implements the EnvelopeReader interface for ResourceEnvelope.
 
-<<<<<<< HEAD
-func (e *ResourceEnvelope) GetManifests() map[string]Manifest {
-	return e.Spec.Manifests
-=======
 func (e *ResourceEnvelope) GetData() map[string]runtime.RawExtension {
 	return e.Data
->>>>>>> f1b1bd76
 }
 
 func (e *ResourceEnvelope) GetEnvelopeObjRef() klog.ObjectRef {
@@ -176,9 +147,5 @@
 }
 
 func (e *ResourceEnvelope) GetEnvelopeType() string {
-<<<<<<< HEAD
-	return string(placementv1beta1.ResourceEnvelopeType)
-=======
 	return string(ResourceEnvelopeType)
->>>>>>> f1b1bd76
 }